"""
This file is part of the Fourier-Bessel Particle-In-Cell code (FB-PIC)
It defines the structure and methods associated with the particles.
"""
import numpy as np
from scipy.constants import c

# Load the utility methods
from .utility_methods import linear_weights, unalign_angles
# Load the standard numpy routines
from .numpy_methods import push_p_numpy, push_x_numpy, \
        gather_field_numpy, deposit_field_numpy

# If numba is installed, it can make the code much faster
try :
    from .numba_methods import push_p_numba, \
        gather_field_numba, deposit_field_numba
    numba_installed = True
except ImportError :
    numba_installed = False

# If numbapro is installed, it potentially allows to use a GPU
try :
    from fbpic.cuda_utils import cuda, cuda_tpb_bpg_1d, cuda_tpb_bpg_2d
    from .cuda_methods import push_p_gpu, push_x_gpu, \
        gather_field_gpu, deposit_rho_gpu, deposit_J_gpu, \
        write_sorting_buffer, cuda_deposition_arrays, \
        get_cell_idx_per_particle, sort_particles_per_cell, \
        reset_prefix_sum, incl_prefix_sum, add_rho, add_J
    cuda_installed = True
except :
    cuda_installed = False


class Particles(object) :
    """
    Class that contains the particles data of the simulation

    Main attributes
    ---------------
    - x, y, z : 1darrays containing the Cartesian positions
                of the macroparticles (in meters)
    - uz, uy, uz : 1darrays containing the unitless momenta
                (i.e. px/mc, py/mc, pz/mc)
    At the end or start of any PIC cycle, the momenta should be
    one half-timestep *behind* the position.
    """

    def __init__(self, q, m, n, Npz, zmin, zmax,
                    Npr, rmin, rmax, Nptheta, dt,
                    ux_m=0., uy_m=0., uz_m=0.,
                    ux_th=0., uy_th=0., uz_th=0.,
                    dens_func=None, continuous_injection=True,
                    use_numba=True, use_cuda=False, grid_shape=None ) :
        """
        Initialize a uniform set of particles

        Parameters
        ----------
        q : float (in Coulombs)
           Charge of the particle species 

        m : float (in kg)
           Mass of the particle species 

        n : float (in particles per m^3)
           Peak density of particles
           
        Npz : int
           Number of macroparticles along the z axis
           
        zmin, zmax : floats (in meters)
           z positions between which the particles are initialized

        Npr : int
           Number of macroparticles along the r axis

        rmin, rmax : floats (in meters)
           r positions between which the particles are initialized

        Nptheta : int
           Number of macroparticules along theta

        dt : float (in seconds)
           The timestep for the particle pusher

        ux_m, uy_m, uz_m: floats (dimensionless), optional
           Normalized mean momenta of the injected particles in each direction

        ux_th, uy_th, uz_th: floats (dimensionless), optional
           Normalized thermal momenta in each direction
           
        dens_func : callable, optional
           A function of the form :
           def dens_func( z, r ) ...
           where z and r are 1d arrays, and which returns
           a 1d array containing the density *relative to n*
           (i.e. a number between 0 and 1) at the given positions

        continuous_injection : bool, optional
           Whether to continuously inject the particles,
           in the case of a moving window

        use_numba : bool, optional
            Whether to use numba-compiled code on the CPU
           
        use_cuda : bool, optional
            Wether to use the GPU or not. Overrides use_numba.

        grid_shape: tuple, optional
            Needed when running on the GPU
            The shape of the local grid (including guard cells), i.e.
            a tuple of the form (Nz, Nr). This is needed in order
            to initialize the sorting of the particles per cell.
        """
        # Register the timestep
        self.dt = dt

        # Define wether or not to use the GPU
        self.use_cuda = use_cuda
        if (self.use_cuda==True) and (cuda_installed==False) :
            print '*** Cuda not available for the particles.'
            print '*** Performing the particle operations on the CPU.'
            self.use_cuda = False
        if self.use_cuda == True:
            print 'Using the GPU for the particles.'

        # Define whether or not to use numba on a CPU
        self.use_numba = use_numba
        if self.use_cuda == True :
            self.use_numba = False
        if (self.use_numba==True) and (numba_installed==False) :
            print 'Numba is not installed ; the code will be slow.'
        
        # Register the properties of the particles
        # (Necessary for the pusher, and when adding more particles later, )
        Ntot = Npz*Npr*Nptheta
        self.Ntot = Ntot
        self.q = q
        self.m = m
        self.n = n
        self.rmin = rmin
        self.rmax = rmax
        self.Npr = Npr
        self.Nptheta = Nptheta
        self.dens_func = dens_func
        self.continuous_injection = continuous_injection
        
        # Initialize the momenta
        self.uz = uz_m * np.ones(Ntot) + uz_th * np.random.normal(size=Ntot)
        self.ux = ux_m * np.ones(Ntot) + ux_th * np.random.normal(size=Ntot)
        self.uy = uy_m * np.ones(Ntot) + uy_th * np.random.normal(size=Ntot)
        self.inv_gamma = 1./np.sqrt(
            1 + self.ux**2 + self.uy**2 + self.uz**2 )

        # Initilialize the fields array (at the positions of the particles)
        self.Ez = np.zeros( Ntot )
        self.Ex = np.zeros( Ntot )
        self.Ey = np.zeros( Ntot )
        self.Bz = np.zeros( Ntot )
        self.Bx = np.zeros( Ntot )
        self.By = np.zeros( Ntot )

        # Allocate the positions and weights of the particles,
        # and fill them with values if the array is not empty
        self.x = np.empty( Ntot )
        self.y = np.empty( Ntot )
        self.z = np.empty( Ntot )
        self.w = np.empty( Ntot )
        
        if Ntot > 0 :
            # Get the 1d arrays of evenly-spaced positions for the particles
            dz = (zmax-zmin)*1./Npz
            z_reg =  zmin + dz*( np.arange(Npz) + 0.5 )
            dr = (rmax-rmin)*1./Npr
            r_reg =  rmin + dr*( np.arange(Npr) + 0.5 )
            dtheta = 2*np.pi/Nptheta
            theta_reg = dtheta * np.arange(Nptheta)

            # Get the corresponding particles positions
            # (copy=True is important here, since it allows to
            # change the angles individually)
            zp, rp, thetap = np.meshgrid( z_reg, r_reg, theta_reg, copy=True)
            # Prevent the particles from being aligned along any direction
            unalign_angles( thetap, Npr, Npz, method='random' )
            # Flatten them (This performs a memory copy)
            r = rp.flatten()
            self.x[:] = r * np.cos( thetap.flatten() )
            self.y[:] = r * np.sin( thetap.flatten() )
            self.z[:] = zp.flatten()

            # Get the weights (i.e. charge of each macroparticle), which
            # are equal to the density times the volume r d\theta dr dz
            self.w[:] = q * n * r * dtheta*dr*dz
            # Modulate it by the density profile
            if dens_func is not None :
                self.w[:] = self.w * dens_func( self.z, r )

        # Allocate arrays for the particles sorting when using CUDA
<<<<<<< HEAD
        self.cell_idx = np.empty( Ntot, dtype=np.int32)
        self.sorted_idx = np.arange( Ntot, dtype=np.uint32)
        # Allocate a buffer that is used to resort the particle arrays
        self.sorting_buffer = np.arange( Ntot, dtype=np.float64 )
        # Register boolean that records if the particles are sorted or not
        self.sorted = False
=======
        if self.use_cuda:
            if grid_shape is None:
                raise ValueError("A `grid_shape` is needed when running "
                "on the GPU.\nPlease provide it when initializing particles.")
            self.cell_idx = np.empty( Ntot, dtype=np.int32)
            self.sorted_idx = np.arange( Ntot, dtype=np.uint32)
            self.particle_buffer = np.arange( Ntot, dtype=np.float64 )
            self.prefix_sum = np.empty( grid_shape[0]*grid_shape[1],
                                        dtype=np.int32 )
>>>>>>> 72bac61c

    def send_particles_to_gpu( self ):
        """
        Copy the particles to the GPU.
        Particle arrays of self now point to the GPU arrays.
        """
        if self.use_cuda:
            # Send positions, velocities, inverse gamma and weights
            # to the GPU (CUDA)
            self.x = cuda.to_device(self.x)
            self.y = cuda.to_device(self.y)
            self.z = cuda.to_device(self.z)
            self.ux = cuda.to_device(self.ux)
            self.uy = cuda.to_device(self.uy)
            self.uz = cuda.to_device(self.uz)
            self.inv_gamma = cuda.to_device(self.inv_gamma)
            self.w = cuda.to_device(self.w)

            # Initialize empty arrays on the GPU for the field
            # gathering and the particle push
            self.Ex = cuda.to_device(self.Ex)
            self.Ey = cuda.to_device(self.Ey)
            self.Ez = cuda.to_device(self.Ez)
            self.Bx = cuda.to_device(self.Bx)
            self.By = cuda.to_device(self.By)
            self.Bz = cuda.to_device(self.Bz)

            # Initialize empty arrays on the GPU for the sorting
<<<<<<< HEAD
            self.cell_idx = cuda.device_array_like(self.cell_idx)
            self.sorted_idx = cuda.device_array_like(self.sorted_idx)
            self.sorting_buffer = cuda.device_array_like(self.sorting_buffer)
=======
            self.cell_idx = cuda.to_device(self.cell_idx)
            self.sorted_idx = cuda.to_device(self.sorted_idx)
            self.particle_buffer = cuda.to_device(self.particle_buffer)
            self.prefix_sum = cuda.to_device(self.prefix_sum)
>>>>>>> 72bac61c

    def receive_particles_from_gpu( self ):
        """
        Receive the particles from the GPU.
        Particle arrays are accessible by the CPU again.
        """
        if self.use_cuda:
            # Copy the positions, velocities, inverse gamma and weights
            # to the GPU (CUDA)
            self.x = self.x.copy_to_host()
            self.y = self.y.copy_to_host()
            self.z = self.z.copy_to_host()
            self.ux = self.ux.copy_to_host()
            self.uy = self.uy.copy_to_host()
            self.uz = self.uz.copy_to_host()
            self.inv_gamma = self.inv_gamma.copy_to_host()
            self.w = self.w.copy_to_host()

            # Initialize empty arrays on the CPU for the field
            # gathering and the particle push
            self.Ex = self.Ex.copy_to_host()
            self.Ey = self.Ey.copy_to_host()
            self.Ez = self.Ez.copy_to_host()
            self.Bx = self.Bx.copy_to_host()
            self.By = self.By.copy_to_host()
            self.Bz = self.Bz.copy_to_host()

            # Initialize empty arrays on the CPU
            # that represent the sorting arrays
<<<<<<< HEAD
            self.cell_idx = np.empty(self.Ntot, dtype = np.int32)
            self.sorted_idx = np.arange(self.Ntot, dtype = np.uint32)
            self.sorting_buffer = np.arange( self.Ntot, dtype = np.float64)
=======
            self.cell_idx = self.cell_idx.copy_to_host()
            self.sorted_idx = self.sorted_idx.copy_to_host()
            self.particle_buffer = self.particle_buffer.copy_to_host()
            self.prefix_sum = self.prefix_sum.copy_to_host()
>>>>>>> 72bac61c

    def rearrange_particle_arrays( self ):
        """
        Rearranges the particle data arrays to match with the sorted
        cell index array. The sorted index array is used to resort the
        arrays. A particle buffer is used to temporarily store
        the rearranged data.
        """
        # Get the threads per block and the blocks per grid
        dim_grid_1d, dim_block_1d = cuda_tpb_bpg_1d( self.Ntot )
        # Iterate over particle attributes
        for attr in ['x', 'y', 'z', 'ux', 'uy', 'uz', 'w', 'inv_gamma']:
            # Get particle GPU array
            val = getattr(self, attr)
            # Write particle data to particle buffer array while rearranging
            write_sorting_buffer[dim_grid_1d, dim_block_1d](
                self.sorted_idx, val, self.sorting_buffer)
            # Assign the particle buffer to 
            # the initial particle data array 
            setattr(self, attr, self.sorting_buffer)
            # Assign the old particle data array to
            # the particle buffer
            self.sorting_buffer = val

    def push_p( self ) :
        """
        Advance the particles' momenta over one timestep, using the Vay pusher
        Reference : Vay, Physics of Plasmas 15, 056701 (2008)

        This assumes that the momenta (ux, uy, uz) are initially one
        half-timestep *behind* the positions (x, y, z), and it brings
        them one half-timestep *ahead* of the positions.
        """
        if self.use_numba :
            push_p_numba(self.ux, self.uy, self.uz, self.inv_gamma, 
                    self.Ex, self.Ey, self.Ez, self.Bx, self.By, self.Bz,
                    self.q, self.m, self.Ntot, self.dt )
        elif self.use_cuda:
            # Get the threads per block and the blocks per grid
            dim_grid_1d, dim_block_1d = cuda_tpb_bpg_1d( self.Ntot )
            # Call the CUDA Kernel for the particle push
            push_p_gpu[dim_grid_1d, dim_block_1d](
                    self.ux, self.uy, self.uz, self.inv_gamma,
                    self.Ex, self.Ey, self.Ez,
                    self.Bx, self.By, self.Bz,
                    self.q, self.m, self.Ntot, self.dt )
        else :
            push_p_numpy(self.ux, self.uy, self.uz, self.inv_gamma, 
                    self.Ex, self.Ey, self.Ez, self.Bx, self.By, self.Bz,
                    self.q, self.m, self.Ntot, self.dt )
        
    def halfpush_x( self ) :
        """
        Advance the particles' positions over one half-timestep
        
        This assumes that the positions (x, y, z) are initially either
        one half-timestep *behind* the momenta (ux, uy, uz), or at the
        same timestep as the momenta.
        """
        if self.use_cuda:
            # Get the threads per block and the blocks per grid
            dim_grid_1d, dim_block_1d = cuda_tpb_bpg_1d( self.Ntot )
            # Call the CUDA Kernel for halfpush in x
            push_x_gpu[dim_grid_1d, dim_block_1d](
                self.x, self.y, self.z,
                self.ux, self.uy, self.uz,
                self.inv_gamma, self.dt )
            # The particle array is unsorted after the push in x
            self.sorted = False
        else :
            push_x_numpy(self.x, self.y, self.z,
                self.ux, self.uy, self.uz,
                self.inv_gamma, self.dt )
        
    def gather( self, grid ) :
        """
        Gather the fields onto the macroparticles using numpy

        This assumes that the particle positions are currently at
        the same timestep as the field that is to be gathered.
        
        Parameter
        ----------
        grid : a list of InterpolationGrid objects
             (one InterpolationGrid object per azimuthal mode)
             Contains the field values on the interpolation grid
        """
        if self.use_cuda == True:
            # Get the threads per block and the blocks per grid
            dim_grid_1d, dim_block_1d = cuda_tpb_bpg_1d( self.Ntot )
            # Call the CUDA Kernel for the gathering of E and B Fields
            # for Mode 0 and 1 only.
            gather_field_gpu[dim_grid_1d, dim_block_1d](
                 self.x, self.y, self.z,
                 grid[0].invdz, grid[0].zmin, grid[0].Nz,
                 grid[0].invdr, grid[0].rmin, grid[0].Nr,
                 grid[0].Er, grid[0].Et, grid[0].Ez,
                 grid[1].Er, grid[1].Et, grid[1].Ez,
                 grid[0].Br, grid[0].Bt, grid[0].Bz,
                 grid[1].Br, grid[1].Bt, grid[1].Bz,
                 self.Ex, self.Ey, self.Ez,
                 self.Bx, self.By, self.Bz)
        else:
            # Preliminary arrays for the cylindrical conversion
            r = np.sqrt( self.x**2 + self.y**2 )
            # Avoid division by 0.
            invr = 1./np.where( r!=0., r, 1. )
            cos = np.where( r!=0., self.x*invr, 1. )
            sin = np.where( r!=0., self.y*invr, 0. )

            # Indices and weights
            iz_lower, iz_upper, Sz_lower, Sz_upper = linear_weights( self.z,
                grid[0].invdz, grid[0].zmin, grid[0].Nz, direction='z')
            ir_lower, ir_upper, Sr_lower, Sr_upper, Sr_guard = linear_weights(
                r, grid[0].invdr, grid[0].rmin, grid[0].Nr, direction='r' )

            # Number of modes considered :
            # number of elements in the grid list
            Nm = len(grid)
            
            # -------------------------------
            # Gather the E field mode by mode
            # -------------------------------
            # Zero the previous fields
            self.Ex[:] = 0.
            self.Ey[:] = 0.
            self.Ez[:] = 0.
            # Prepare auxiliary matrices
            Ft = np.zeros(self.Ntot)
            Fr = np.zeros(self.Ntot)
            exptheta = np.ones(self.Ntot, dtype='complex')
            # exptheta takes the value exp(-im theta) throughout the loop
            for m in range(Nm) :
                # Increment exptheta (notice the - : backward transform)
                if m==1 :
                    exptheta[:].real = cos
                    exptheta[:].imag = -sin
                elif m>1 :
                    exptheta[:] = exptheta*( cos - 1.j*sin )
                # Gather the fields
                # (The sign with which the guards are added
                # depends on whether the fields should be zero on axis)
                if self.use_numba:
                    # Use numba
                    gather_field_numba( exptheta, m, grid[m].Er, Fr, 
                        iz_lower, iz_upper, Sz_lower, Sz_upper,
                        ir_lower, ir_upper, Sr_lower, Sr_upper,
                        -(-1.)**m, Sr_guard )
                    gather_field_numba( exptheta, m, grid[m].Et, Ft, 
                        iz_lower, iz_upper, Sz_lower, Sz_upper,
                        ir_lower, ir_upper, Sr_lower, Sr_upper,
                        -(-1.)**m, Sr_guard )
                    gather_field_numba( exptheta, m, grid[m].Ez, self.Ez, 
                        iz_lower, iz_upper, Sz_lower, Sz_upper,
                        ir_lower, ir_upper, Sr_lower, Sr_upper,
                        (-1.)**m, Sr_guard )
                else:
                    # Use numpy (slower)
                    gather_field_numpy( exptheta, m, grid[m].Er, Fr, 
                        iz_lower, iz_upper, Sz_lower, Sz_upper,
                        ir_lower, ir_upper, Sr_lower, Sr_upper,
                        -(-1.)**m, Sr_guard )
                    gather_field_numpy( exptheta, m, grid[m].Et, Ft, 
                        iz_lower, iz_upper, Sz_lower, Sz_upper,
                        ir_lower, ir_upper, Sr_lower, Sr_upper,
                        -(-1.)**m, Sr_guard )
                    gather_field_numpy( exptheta, m, grid[m].Ez, self.Ez, 
                        iz_lower, iz_upper, Sz_lower, Sz_upper,
                        ir_lower, ir_upper, Sr_lower, Sr_upper,
                        (-1.)**m, Sr_guard )

            # Convert to Cartesian coordinates
            self.Ex[:] = cos*Fr - sin*Ft
            self.Ey[:] = sin*Fr + cos*Ft

            # -------------------------------
            # Gather the B field mode by mode
            # -------------------------------
            # Zero the previous fields
            self.Bx[:] = 0.
            self.By[:] = 0.
            self.Bz[:] = 0.
            # Prepare auxiliary matrices
            Ft[:] = 0.
            Fr[:] = 0.
            exptheta[:] = 1.
            # exptheta takes the value exp(-im theta) throughout the loop
            for m in range(Nm) :
                # Increment exptheta (notice the - : backward transform)
                if m==1 :
                    exptheta[:].real = cos
                    exptheta[:].imag = -sin
                elif m>1 :
                    exptheta[:] = exptheta*( cos - 1.j*sin )
                # Gather the fields
                # (The sign with which the guards are added
                # depends on whether the fields should be zero on axis)
                if self.use_numba:
                    # Use numba
                    gather_field_numba( exptheta, m, grid[m].Br, Fr, 
                        iz_lower, iz_upper, Sz_lower, Sz_upper,
                        ir_lower, ir_upper, Sr_lower, Sr_upper,
                        -(-1.)**m, Sr_guard )
                    gather_field_numba( exptheta, m, grid[m].Bt, Ft, 
                        iz_lower, iz_upper, Sz_lower, Sz_upper,
                        ir_lower, ir_upper, Sr_lower, Sr_upper,
                        -(-1.)**m, Sr_guard )
                    gather_field_numba( exptheta, m, grid[m].Bz, self.Bz, 
                        iz_lower, iz_upper, Sz_lower, Sz_upper,
                        ir_lower, ir_upper, Sr_lower, Sr_upper,
                        (-1.)**m, Sr_guard )
                else:
                    # Use numpy (slower)
                    gather_field_numpy( exptheta, m, grid[m].Br, Fr, 
                        iz_lower, iz_upper, Sz_lower, Sz_upper,
                        ir_lower, ir_upper, Sr_lower, Sr_upper,
                        -(-1.)**m, Sr_guard )
                    gather_field_numpy( exptheta, m, grid[m].Bt, Ft, 
                        iz_lower, iz_upper, Sz_lower, Sz_upper,
                        ir_lower, ir_upper, Sr_lower, Sr_upper,
                        -(-1.)**m, Sr_guard )
                    gather_field_numpy( exptheta, m, grid[m].Bz, self.Bz, 
                        iz_lower, iz_upper, Sz_lower, Sz_upper,
                        ir_lower, ir_upper, Sr_lower, Sr_upper,
                        (-1.)**m, Sr_guard )
            # Convert to Cartesian coordinates
            self.Bx[:] = cos*Fr - sin*Ft
            self.By[:] = sin*Fr + cos*Ft

        
    def deposit( self, fld, fieldtype ) :
        """
        Deposit the particles charge or current onto the grid, using numpy
        
        This assumes that the particle positions (and momenta in the case of J)
        are currently at the same timestep as the field that is to be deposited
        
        Parameter
        ----------
        fld : a Field object 
             Contains the list of InterpolationGrid objects with
             the field values as well as the prefix sum.

        fieldtype : string
             Indicates which field to deposit
             Either 'J' or 'rho'
        """
        # Shortcut for the list of InterpolationGrid objects
        grid = fld.interp

        if self.use_cuda == True:
            # Get the threads per block and the blocks per grid
            dim_grid_2d_flat, dim_block_2d_flat = cuda_tpb_bpg_1d(
                                                    grid[0].Nz*grid[0].Nr )
            dim_grid_2d, dim_block_2d = cuda_tpb_bpg_2d( 
                                          grid[0].Nz, grid[0].Nr )

            # Create the helper arrays for deposition
<<<<<<< HEAD
            d_F0, d_F1, d_F2, d_F3 = cuda_deposition_arrays( 
                grid[0].Nz, grid[0].Nr, fieldtype = fieldtype )

            # Sort the particles
            if self.sorted == False:
                self.sort_particles(fld = fld)
                # The particles are now sorted and rearranged
                self.sorted = True
=======
            d_F0, d_F1, d_F2, d_F3 = cuda_deposition_arrays( grid[0].Nz,
                                       grid[0].Nr, fieldtype = fieldtype )

            # ------------------------
            # Sorting of the particles
            # ------------------------
            # Get the cell index of each particle 
            # (defined by iz_lower and ir_lower)
            get_cell_idx_per_particle[dim_grid_1d, dim_block_1d](
                self.cell_idx,
                self.sorted_idx, 
                self.x, self.y, self.z, 
                grid[0].invdz, grid[0].zmin, grid[0].Nz, 
                grid[0].invdr, grid[0].rmin, grid[0].Nr)
            # Sort the cell index array and modify the sorted_idx array
            # accordingly. The value of the sorted_idx array corresponds 
            # to the index of the sorted particle in the other particle 
            # arrays.
            sort_particles_per_cell(self.cell_idx, self.sorted_idx)
            # Reset the old prefix sum
            reset_prefix_sum[dim_grid_2d_flat, dim_block_2d_flat](
                self.prefix_sum)
            # Perform the inclusive parallel prefix sum
            incl_prefix_sum[dim_grid_1d, dim_block_1d](
                self.cell_idx, self.prefix_sum)
            # Rearrange the particle arrays
            self.rearrange_particle_arrays()
>>>>>>> 72bac61c

            # Call the CUDA Kernel for the deposition of rho or J
            # for Mode 0 and 1 only.
            # Rho
            if fieldtype == 'rho':
                # Deposit rho in each of four directions
                deposit_rho_gpu[dim_grid_2d_flat, dim_block_2d_flat](
                    self.x, self.y, self.z, self.w, 
                    grid[0].invdz, grid[0].zmin, grid[0].Nz, 
                    grid[0].invdr, grid[0].rmin, grid[0].Nr,
                    d_F0, d_F1, d_F2, d_F3,
<<<<<<< HEAD
                    self.cell_idx, fld.d_prefix_sum)
=======
                    self.cell_idx, self.prefix_sum)
>>>>>>> 72bac61c
                # Add the four directions together
                add_rho[dim_grid_2d, dim_block_2d](
                    grid[0].rho, grid[1].rho,
                    d_F0, d_F1, d_F2, d_F3)
            # J
            elif fieldtype == 'J':
                # Deposit J in each of four directions
                deposit_J_gpu[dim_grid_2d_flat, dim_block_2d_flat](
                    self.x, self.y, self.z, self.w,
                    self.ux, self.uy, self.uz, self.inv_gamma,
                    grid[0].invdz, grid[0].zmin, grid[0].Nz, 
                    grid[0].invdr, grid[0].rmin, grid[0].Nr,
                    d_F0, d_F1, d_F2, d_F3,
<<<<<<< HEAD
                    self.cell_idx, fld.d_prefix_sum)
=======
                    self.cell_idx, self.prefix_sum)
>>>>>>> 72bac61c
                # Add the four directions together
                add_J[dim_grid_2d, dim_block_2d](
                    grid[0].Jr, grid[1].Jr,
                    grid[0].Jt, grid[1].Jt,
                    grid[0].Jz, grid[1].Jz,
                    d_F0, d_F1, d_F2, d_F3)
            else :
                raise ValueError(
        "`fieldtype` should be either 'J' or 'rho', but is `%s`" %fieldtype )

        # CPU version
        else:       
            # Preliminary arrays for the cylindrical conversion
            r = np.sqrt( self.x**2 + self.y**2 )
            # Avoid division by 0.
            invr = 1./np.where( r!=0., r, 1. )
            cos = np.where( r!=0., self.x*invr, 1. )
            sin = np.where( r!=0., self.y*invr, 0. )

            # Indices and weights
            iz_lower, iz_upper, Sz_lower, Sz_upper = linear_weights( 
                self.z, grid[0].invdz, grid[0].zmin, grid[0].Nz, direction='z')
            ir_lower, ir_upper, Sr_lower, Sr_upper, Sr_guard = linear_weights(
                r, grid[0].invdr, grid[0].rmin, grid[0].Nr, direction='r')

            # Number of modes considered :
            # number of elements in the grid list
            Nm = len(grid)

            if fieldtype == 'rho' :
                # ---------------------------------------
                # Deposit the charge density mode by mode
                # ---------------------------------------
                # Prepare auxiliary matrix
                exptheta = np.ones( self.Ntot, dtype='complex')
                # exptheta takes the value exp(im theta) throughout the loop
                for m in range(Nm) :
                    # Increment exptheta (notice the + : forward transform)
                    if m==1 :
                        exptheta[:].real = cos
                        exptheta[:].imag = sin
                    elif m>1 :
                        exptheta[:] = exptheta*( cos + 1.j*sin )
                    # Deposit the fields
                    # (The sign -1 with which the guards are added is not
                    # trivial to derive but avoids artifacts on the axis)
                    if self.use_numba :
                        # Use numba
                        deposit_field_numba( self.w*exptheta, grid[m].rho, 
                            iz_lower, iz_upper, Sz_lower, Sz_upper,
                            ir_lower, ir_upper, Sr_lower, Sr_upper,
                            -1., Sr_guard )
                    else:
                        # Use numpy (slower)
                        deposit_field_numpy( self.w*exptheta, grid[m].rho, 
                            iz_lower, iz_upper, Sz_lower, Sz_upper,
                            ir_lower, ir_upper, Sr_lower, Sr_upper,
                            -1., Sr_guard )

            elif fieldtype == 'J' :
                # ----------------------------------------
                # Deposit the current density mode by mode
                # ----------------------------------------
                # Calculate the currents
                Jr = self.w * c * self.inv_gamma*( cos*self.ux + sin*self.uy )
                Jt = self.w * c * self.inv_gamma*( cos*self.uy - sin*self.ux )
                Jz = self.w * c * self.inv_gamma*self.uz
                # Prepare auxiliary matrix
                exptheta = np.ones( self.Ntot, dtype='complex')
                # exptheta takes the value exp(im theta) throughout the loop
                for m in range(Nm) :
                    # Increment exptheta (notice the + : forward transform)
                    if m==1 :
                        exptheta[:].real = cos
                        exptheta[:].imag = sin
                    elif m>1 :
                        exptheta[:] = exptheta*( cos + 1.j*sin )
                    # Deposit the fields
                    # (The sign -1 with which the guards are added is not
                    # trivial to derive but avoids artifacts on the axis)
                    if self.use_numba:
                        # Use numba
                        deposit_field_numba( Jr*exptheta, grid[m].Jr, 
                            iz_lower, iz_upper, Sz_lower, Sz_upper,
                            ir_lower, ir_upper, Sr_lower, Sr_upper,
                            -1., Sr_guard )
                        deposit_field_numba( Jt*exptheta, grid[m].Jt, 
                            iz_lower, iz_upper, Sz_lower, Sz_upper,
                            ir_lower, ir_upper, Sr_lower, Sr_upper,
                            -1., Sr_guard )
                        deposit_field_numba( Jz*exptheta, grid[m].Jz, 
                            iz_lower, iz_upper, Sz_lower, Sz_upper,
                            ir_lower, ir_upper, Sr_lower, Sr_upper,
                            -1., Sr_guard )
                    else:
                        # Use numpy (slower)
                        deposit_field_numpy( Jr*exptheta, grid[m].Jr, 
                            iz_lower, iz_upper, Sz_lower, Sz_upper,
                            ir_lower, ir_upper, Sr_lower, Sr_upper,
                            -1., Sr_guard )
                        deposit_field_numpy( Jt*exptheta, grid[m].Jt, 
                            iz_lower, iz_upper, Sz_lower, Sz_upper,
                            ir_lower, ir_upper, Sr_lower, Sr_upper,
                            -1., Sr_guard )
                        deposit_field_numpy( Jz*exptheta, grid[m].Jz, 
                            iz_lower, iz_upper, Sz_lower, Sz_upper,
                            ir_lower, ir_upper, Sr_lower, Sr_upper,
                            -1., Sr_guard )
            else :
                raise ValueError(
        "`fieldtype` should be either 'J' or 'rho', but is `%s`" %fieldtype )

    def sort_particles(self, fld):
        """
        Sort the particles by performing the following steps:
        1. Get fied cell index
        2. Sort field cell index
        3. Parallel prefix sum
        4. Rearrange particle arrays
        
        Parameter
        ----------
        fld : a Field object 
             Contains the list of InterpolationGrid objects with
             the field values as well as the prefix sum.
        """
        # Shortcut for interpolation grids
        grid = fld.interp
        # Get the threads per block and the blocks per grid
        dim_grid_1d, dim_block_1d = cuda_tpb_bpg_1d( self.Ntot )
        dim_grid_2d_flat, dim_block_2d_flat = cuda_tpb_bpg_1d(
                                                grid[0].Nz*grid[0].Nr )
        # ------------------------
        # Sorting of the particles
        # ------------------------
        # Get the cell index of each particle 
        # (defined by iz_lower and ir_lower)
        get_cell_idx_per_particle[dim_grid_1d, dim_block_1d](
            self.cell_idx,
            self.sorted_idx, 
            self.x, self.y, self.z, 
            grid[0].invdz, grid[0].zmin, grid[0].Nz, 
            grid[0].invdr, grid[0].rmin, grid[0].Nr)
        # Sort the cell index array and modify the sorted_idx array
        # accordingly. The value of the sorted_idx array corresponds 
        # to the index of the sorted particle in the other particle 
        # arrays.
        sort_particles_per_cell(self.cell_idx, self.sorted_idx)
        # Reset the old prefix sum
        fld.prefix_sum_shift = 0
        reset_prefix_sum[dim_grid_2d_flat, dim_block_2d_flat](
            fld.d_prefix_sum)
        # Perform the inclusive parallel prefix sum
        incl_prefix_sum[dim_grid_1d, dim_block_1d](
            self.cell_idx, fld.d_prefix_sum)
        # Rearrange the particle arrays
        self.rearrange_particle_arrays()<|MERGE_RESOLUTION|>--- conflicted
+++ resolved
@@ -197,24 +197,17 @@
                 self.w[:] = self.w * dens_func( self.z, r )
 
         # Allocate arrays for the particles sorting when using CUDA
-<<<<<<< HEAD
-        self.cell_idx = np.empty( Ntot, dtype=np.int32)
-        self.sorted_idx = np.arange( Ntot, dtype=np.uint32)
-        # Allocate a buffer that is used to resort the particle arrays
-        self.sorting_buffer = np.arange( Ntot, dtype=np.float64 )
-        # Register boolean that records if the particles are sorted or not
-        self.sorted = False
-=======
         if self.use_cuda:
             if grid_shape is None:
                 raise ValueError("A `grid_shape` is needed when running "
                 "on the GPU.\nPlease provide it when initializing particles.")
             self.cell_idx = np.empty( Ntot, dtype=np.int32)
             self.sorted_idx = np.arange( Ntot, dtype=np.uint32)
-            self.particle_buffer = np.arange( Ntot, dtype=np.float64 )
+            self.sorting_buffer = np.arange( Ntot, dtype=np.float64 )
             self.prefix_sum = np.empty( grid_shape[0]*grid_shape[1],
                                         dtype=np.int32 )
->>>>>>> 72bac61c
+            # Register boolean that records if the particles are sorted or not
+            self.sorted = False
 
     def send_particles_to_gpu( self ):
         """
@@ -233,7 +226,7 @@
             self.inv_gamma = cuda.to_device(self.inv_gamma)
             self.w = cuda.to_device(self.w)
 
-            # Initialize empty arrays on the GPU for the field
+            # Copy arrays on the GPU for the field
             # gathering and the particle push
             self.Ex = cuda.to_device(self.Ex)
             self.Ey = cuda.to_device(self.Ey)
@@ -242,17 +235,11 @@
             self.By = cuda.to_device(self.By)
             self.Bz = cuda.to_device(self.Bz)
 
-            # Initialize empty arrays on the GPU for the sorting
-<<<<<<< HEAD
-            self.cell_idx = cuda.device_array_like(self.cell_idx)
-            self.sorted_idx = cuda.device_array_like(self.sorted_idx)
-            self.sorting_buffer = cuda.device_array_like(self.sorting_buffer)
-=======
+            # Copy arrays on the GPU for the sorting
             self.cell_idx = cuda.to_device(self.cell_idx)
             self.sorted_idx = cuda.to_device(self.sorted_idx)
-            self.particle_buffer = cuda.to_device(self.particle_buffer)
+            self.sorting_buffer = cuda.to_device(self.sorting_buffer)
             self.prefix_sum = cuda.to_device(self.prefix_sum)
->>>>>>> 72bac61c
 
     def receive_particles_from_gpu( self ):
         """
@@ -271,7 +258,7 @@
             self.inv_gamma = self.inv_gamma.copy_to_host()
             self.w = self.w.copy_to_host()
 
-            # Initialize empty arrays on the CPU for the field
+            # Copy arrays on the CPU for the field
             # gathering and the particle push
             self.Ex = self.Ex.copy_to_host()
             self.Ey = self.Ey.copy_to_host()
@@ -280,18 +267,12 @@
             self.By = self.By.copy_to_host()
             self.Bz = self.Bz.copy_to_host()
 
-            # Initialize empty arrays on the CPU
+            # Copy arrays on the CPU
             # that represent the sorting arrays
-<<<<<<< HEAD
-            self.cell_idx = np.empty(self.Ntot, dtype = np.int32)
-            self.sorted_idx = np.arange(self.Ntot, dtype = np.uint32)
-            self.sorting_buffer = np.arange( self.Ntot, dtype = np.float64)
-=======
             self.cell_idx = self.cell_idx.copy_to_host()
             self.sorted_idx = self.sorted_idx.copy_to_host()
-            self.particle_buffer = self.particle_buffer.copy_to_host()
+            self.sorting_buffer = self.sorting_buffer.copy_to_host()
             self.prefix_sum = self.prefix_sum.copy_to_host()
->>>>>>> 72bac61c
 
     def rearrange_particle_arrays( self ):
         """
@@ -550,7 +531,6 @@
                                           grid[0].Nz, grid[0].Nr )
 
             # Create the helper arrays for deposition
-<<<<<<< HEAD
             d_F0, d_F1, d_F2, d_F3 = cuda_deposition_arrays( 
                 grid[0].Nz, grid[0].Nr, fieldtype = fieldtype )
 
@@ -559,35 +539,6 @@
                 self.sort_particles(fld = fld)
                 # The particles are now sorted and rearranged
                 self.sorted = True
-=======
-            d_F0, d_F1, d_F2, d_F3 = cuda_deposition_arrays( grid[0].Nz,
-                                       grid[0].Nr, fieldtype = fieldtype )
-
-            # ------------------------
-            # Sorting of the particles
-            # ------------------------
-            # Get the cell index of each particle 
-            # (defined by iz_lower and ir_lower)
-            get_cell_idx_per_particle[dim_grid_1d, dim_block_1d](
-                self.cell_idx,
-                self.sorted_idx, 
-                self.x, self.y, self.z, 
-                grid[0].invdz, grid[0].zmin, grid[0].Nz, 
-                grid[0].invdr, grid[0].rmin, grid[0].Nr)
-            # Sort the cell index array and modify the sorted_idx array
-            # accordingly. The value of the sorted_idx array corresponds 
-            # to the index of the sorted particle in the other particle 
-            # arrays.
-            sort_particles_per_cell(self.cell_idx, self.sorted_idx)
-            # Reset the old prefix sum
-            reset_prefix_sum[dim_grid_2d_flat, dim_block_2d_flat](
-                self.prefix_sum)
-            # Perform the inclusive parallel prefix sum
-            incl_prefix_sum[dim_grid_1d, dim_block_1d](
-                self.cell_idx, self.prefix_sum)
-            # Rearrange the particle arrays
-            self.rearrange_particle_arrays()
->>>>>>> 72bac61c
 
             # Call the CUDA Kernel for the deposition of rho or J
             # for Mode 0 and 1 only.
@@ -599,11 +550,7 @@
                     grid[0].invdz, grid[0].zmin, grid[0].Nz, 
                     grid[0].invdr, grid[0].rmin, grid[0].Nr,
                     d_F0, d_F1, d_F2, d_F3,
-<<<<<<< HEAD
-                    self.cell_idx, fld.d_prefix_sum)
-=======
                     self.cell_idx, self.prefix_sum)
->>>>>>> 72bac61c
                 # Add the four directions together
                 add_rho[dim_grid_2d, dim_block_2d](
                     grid[0].rho, grid[1].rho,
@@ -617,11 +564,7 @@
                     grid[0].invdz, grid[0].zmin, grid[0].Nz, 
                     grid[0].invdr, grid[0].rmin, grid[0].Nr,
                     d_F0, d_F1, d_F2, d_F3,
-<<<<<<< HEAD
-                    self.cell_idx, fld.d_prefix_sum)
-=======
                     self.cell_idx, self.prefix_sum)
->>>>>>> 72bac61c
                 # Add the four directions together
                 add_J[dim_grid_2d, dim_block_2d](
                     grid[0].Jr, grid[1].Jr,
@@ -772,10 +715,9 @@
         sort_particles_per_cell(self.cell_idx, self.sorted_idx)
         # Reset the old prefix sum
         fld.prefix_sum_shift = 0
-        reset_prefix_sum[dim_grid_2d_flat, dim_block_2d_flat](
-            fld.d_prefix_sum)
+        reset_prefix_sum[dim_grid_2d_flat, dim_block_2d_flat](self.prefix_sum)
         # Perform the inclusive parallel prefix sum
         incl_prefix_sum[dim_grid_1d, dim_block_1d](
-            self.cell_idx, fld.d_prefix_sum)
+            self.cell_idx, self.prefix_sum)
         # Rearrange the particle arrays
         self.rearrange_particle_arrays()