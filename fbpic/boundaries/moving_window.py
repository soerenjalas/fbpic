--- conflicted
+++ resolved
@@ -212,10 +212,7 @@
         """
         # Shortcut for the number of integer quantities
         n_int = species.n_integer_quantities
-<<<<<<< HEAD
         n_float = species.n_float_quantities
-=======
->>>>>>> 0ec48249
 
         # Create new particle cells
         if (self.nz_inject > 0) and (species.continuous_injection == True):
@@ -235,7 +232,7 @@
                 species.Nptheta, species.dt, dens_func=dens_func,
                 ux_m=self.ux_m, uy_m=self.uy_m, uz_m=self.uz_m,
                 ux_th=self.ux_th, uy_th=self.uy_th, uz_th=self.uz_th)
-<<<<<<< HEAD
+
             # Initialize ionization-relevant arrays if species is ionizable
             if species.ionizer is not None:
                 new_ptcl.make_ionizable( element=species.ionizer.element,
@@ -245,11 +242,6 @@
             # Convert them to a particle buffer
             # - Float buffer
             float_buffer = np.empty( (n_float, new_ptcl.Ntot), dtype=np.float64 )
-=======
-            # Convert them to a particle buffer of shape (8,Nptcl)
-            # - Float buffer
-            float_buffer = np.empty( (8, new_ptcl.Ntot), dtype=np.float64 )
->>>>>>> 0ec48249
             float_buffer[0,:] = new_ptcl.x
             float_buffer[1,:] = new_ptcl.y
             float_buffer[2,:] = new_ptcl.z
@@ -258,7 +250,6 @@
             float_buffer[5,:] = new_ptcl.uz
             float_buffer[6,:] = new_ptcl.inv_gamma
             float_buffer[7,:] = new_ptcl.w
-<<<<<<< HEAD
             if species.ionizer is not None:
                 float_buffer[8,:] = new_ptcl.ionizer.neutral_weight
             # - Integer buffer
@@ -274,17 +265,6 @@
             # No new particles: initialize empty arrays
             float_buffer = np.empty( (n_float, 0), dtype=np.float64 )
             uint_buffer = np.empty( (n_int, 0), dtype=np.uint64 )
-=======
-            # - Integer buffer
-            uint_buffer = np.empty( (n_int, new_ptcl.Ntot), dtype=np.uint64 )
-            if species.tracker is not None:
-                uint_buffer[0,:] = \
-                    species.tracker.generate_new_ids(new_ptcl.Ntot)
-        else:
-            # No new particles: initialize empty arrays
-            float_buffer = np.empty( (8, 0), dtype=np.float64 )
-            uint_buffer = np.empty( (n_int, 0), dtype=np.float64 )
->>>>>>> 0ec48249
 
         return( float_buffer, uint_buffer )
 
