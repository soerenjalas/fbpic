# Copyright 2016, FBPIC contributors
# Authors: Remi Lehe, Manuel Kirchen, Kevin Peters, Soeren Jalas
# License: 3-Clause-BSD-LBNL
"""
Fourier-Bessel Particle-In-Cell (FB-PIC) main file

This file steers and controls the simulation.
"""
# When cuda is available, select one GPU per mpi process
# (This needs to be done before the other imports,
# as it sets the cuda context)
from fbpic.utils.mpi import MPI
# Check if threading is available
from .utils.threading import threading_enabled, numba_minor_version
# Check if CUDA is available, then import CUDA functions
from .utils.cuda import cuda_installed, cupy_installed
if cuda_installed:
    from .utils.cuda import send_data_to_gpu, \
                receive_data_from_gpu, mpi_select_gpus
    mpi_select_gpus( MPI )

# Import the rest of the requirements
import warnings
import numba
import numpy as np
from scipy.constants import m_e, m_p, e, c
from .utils.printing import ProgressBar, print_simulation_setup
from .particles import Particles
from .lpa_utils.boosted_frame import BoostConverter
from .fields import Fields
from .boundaries import BoundaryCommunicator, MovingWindow
from fbpic.lpa_utils.laser.static_laser import StaticField

class Simulation(object):
    """
    Top-level simulation class that contains all the simulation
    data, as well as the methods to perform the PIC cycle.

    The `Simulation` class has several important attributes:

    - `fld`, a `Fields` object which contains the field information
    - `ptcl`, a list of `Particles` objects (one per species)
    - `diags`, a list of diagnostics to be run during the simulation
    - `comm`, a `BoundaryCommunicator`, which contains the MPI decomposition
    """

    def __init__(self, Nz, zmax, Nr, rmax, Nm, dt,
                 p_zmin=-np.inf, p_zmax=np.inf, p_rmin=0, p_rmax=np.inf,
                 p_nz=None, p_nr=None, p_nt=None, n_e=None, zmin=0.,
                 n_order=-1, dens_func=None, filter_currents=True,
                 v_comoving=None, use_galilean=True,
                 initialize_ions=False, use_cuda=False,
                 n_guard=None, n_damp=64, exchange_period=None,
                 current_correction='curl-free', boundaries='periodic',
                 gamma_boost=None, use_all_mpi_ranks=True,
                 particle_shape='linear', verbose_level=1,
                 smoother=None ):
        """
        Initializes a simulation.

        By default, this will not create any particle species. You can
        then add particles species to the simulation by using e.g. the method
        ``add_new_species`` of the simulation object.

        .. note::

            As a short-cut, you can also directly create particle
            species when initializing the ``Simulation`` object,
            by passing the aguments `n_e`, `p_rmin`, `p_rmax`, `p_nz`,
            `p_nr`, `p_nt`, and `dens_func`. This will create:

                - an electron species
                - (if ``initialize_ions`` is True) an ion species (Hydrogen 1+)

            See the docstring of the method ``add_new_species`` for the
            above-mentioned arguments (where `n_e` has been re-labeled as `n`).

        Parameters
        ----------
        Nz: int
            The number of gridpoints along z
        Nr: int
            The number of gridpoints along r

        zmax: float
            The position of the edge of the simulation in z
            (More precisely, the position of the edge of the last cell)
        rmax: float
            The position of the edge of the simulation in r
            (More precisely, the position of the edge of the last
            cell)

        Nm: int
            The number of azimuthal modes taken into account. (The simulation
            uses the modes from `m=0` to `m=(Nm-1)`.)

        dt: float
            The timestep of the simulation

        n_order: int, optional
           The order of the stencil for z derivatives in the Maxwell solver.
           Use -1 for infinite order, i.e. for exact dispersion relation in
           all direction (adviced for single-GPU/single-CPU simulation).
           Use a positive number (and multiple of 2) for a finite-order stencil
           (required for multi-GPU/multi-CPU with MPI). A large `n_order` leads
           to more overhead in MPI communications, but also to a more accurate
           dispersion relation for electromagnetic waves. (Typically,
           `n_order = 32` is a good trade-off.) See `this article
           <https://arxiv.org/abs/1611.05712>`_ for more information.

        zmin: float, optional
           The position of the edge of the simulation box.
           (More precisely, the position of the edge of the first cell)

        initialize_ions: bool, optional
           Whether to initialize the neutralizing ions
        filter_currents: bool, optional
            Whether to filter the currents and charge in k space

        v_comoving: float or None, optional
            If this variable is None, the standard PSATD is used (default).
            Otherwise, the current is assumed to be "comoving",
            i.e. constant with respect to (z - v_comoving * t).
            This can be done in two ways: either by
            - Using a PSATD scheme that takes this hypothesis into account
            - Solving the PSATD scheme in a Galilean frame
        use_galilean: bool, optional
            Determines which one of the two above schemes is used
            When use_galilean is true, the whole grid moves
            with a speed v_comoving

        use_cuda: bool, optional
            Whether to use CUDA (GPU) acceleration

        n_guard: int, optional
            Number of guard cells to use at the left and right of
            a domain, when performing parallel (MPI) computation
            or when using open boundaries. Defaults to None, which
            calculates the required guard cells for n_order
            automatically (approx 2*n_order). If no MPI is used and
            in the case of open boundaries with an infinite order stencil,
            n_guard defaults to 64, if not set otherwise.
        n_damp : int, optional
            Number of damping guard cells at the left and right of a
            simulation box if a moving window is attached. The guard
            region at these areas (left / right of moving window) is
            extended by n_damp in order to smoothly damp the fields such
            that they do not wrap around. Additionally, this region is
            extended by an injection area of size n_guard/2 automatically.
            (Defaults to 64)
        exchange_period: int, optional
            Number of iterations before which the particles are exchanged.
            If set to None, the maximum exchange period is calculated
            automatically: Within exchange_period timesteps, the
            particles should never be able to travel more than
            (n_guard/2 - particle_shape order) cells. (Setting exchange_period
            to small values can substantially affect the performance)

        boundaries: string, optional
            Indicates how to exchange the fields at the left and right
            boundaries of the global simulation box.
            (Either 'periodic' or 'open')

        current_correction: string, optional
            The method used in order to ensure that the continuity equation
            is satisfied. Either `curl-free` or `cross-deposition`.
            `curl-free` is faster but less local.

        gamma_boost : float, optional
            When running the simulation in a boosted frame, set the
            value of `gamma_boost` to the corresponding Lorentz factor.
            All the other quantities (zmin, zmax, n_e, etc.) are to be given
            in the lab frame.

        use_all_mpi_ranks: bool, optional
            When launching the simulation with mpirun:

            - if `use_all_mpi_ranks` is True (default):
              All the MPI ranks will contribute to the same simulation,
              using domain-decomposition to share the work.
            - if `use_all_mpi_ranks` is False:
              Each MPI rank will run an independent simulation.
              This can be useful when running parameter scans. In this case,
              make sure that your input script is written so that the input
              parameters and output folder depend on the MPI rank.

        particle_shape: str, optional
            Set the particle shape for the charge/current deposition.
            Possible values are 'cubic', 'linear'. ('cubic' corresponds to
            third order shapes and 'linear' to first order shapes).

        verbose_level: int, optional
            Print information about the simulation setup after
            initialization of the Simulation class.
            0 - Print no information
            1 (Default) - Print basic information
            2 - Print detailed information

        smoother: an instance of :any:`BinomialSmoother`, optional
            Determines how the charge and currents are smoothed.
            (Default: one-pass binomial filter and no compensator.)
        """
        # Check whether to use CUDA
        self.use_cuda = use_cuda
        if self.use_cuda and not cuda_installed:
            warnings.warn(
                'Cuda not available for the simulation.\n'
                'Performing the simulation on CPU.' )
            self.use_cuda = False
        if self.use_cuda and not cupy_installed:
            raise RuntimeError(
                'In order to run on GPUs, FBPIC version 0.13 and later \n'
                'require the `cupy` package (version 6).\n'
                'See the FBPIC documentation in order to install cupy.')
        if self.use_cuda and numba_minor_version > 45:
            raise RuntimeError(
                'In order to run on GPU, please install numba version 0.45:\n'
                '  conda install numba=0.45, or:\n'
                '  pip install numba==0.45')
        # CPU multi-threading
        self.use_threading = threading_enabled
        if self.use_threading:
            self.cpu_threads = numba.config.NUMBA_NUM_THREADS
        else:
            self.cpu_threads = 1

        # Register the comoving parameters
        self.v_comoving = v_comoving
        self.use_galilean = use_galilean
        if v_comoving is None:
            self.use_galilean = False

        # When running the simulation in a boosted frame, convert the arguments
        if gamma_boost is not None:
            self.boost = BoostConverter( gamma_boost )
            zmin, zmax, dt = self.boost.copropag_length([ zmin, zmax, dt ])
        else:
            self.boost = None
        # Register time step
        self.dt = dt

        # Initialize the boundary communicator
        self.comm = BoundaryCommunicator( Nz, zmin, zmax, Nr, rmax, Nm, dt,
            self.v_comoving, self.use_galilean, boundaries, n_order,
            n_guard, n_damp, None, exchange_period, use_all_mpi_ranks )
        # Modify domain region
        zmin, zmax, Nz = self.comm.divide_into_domain()
        # Initialize the field structure
        self.fld = Fields( Nz, zmax, Nr, rmax, Nm, dt,
                    n_order=n_order, zmin=zmin,
                    v_comoving=v_comoving,
                    use_galilean=use_galilean,
                    current_correction=current_correction,
                    use_cuda=self.use_cuda,
                    smoother=smoother,
                    # Only create threading buffers when running on CPU
                    create_threading_buffers=(self.use_cuda is False) )

        # Initialize the electrons and the ions
        self.grid_shape = self.fld.interp[0].Ez.shape
        self.particle_shape = particle_shape
        self.ptcl = []
        if n_e is not None:
            # - Initialize the electrons
            self.add_new_species( q=-e, m=m_e, n=n_e, dens_func=dens_func,
                                  p_nz=p_nz, p_nr=p_nr, p_nt=p_nt,
                                  p_zmin=p_zmin, p_zmax=p_zmax,
                                  p_rmin=p_rmin, p_rmax=p_rmax )
            # - Initialize the ions
            if initialize_ions:
                self.add_new_species( q=e, m=m_p, n=n_e, dens_func=dens_func,
                                  p_nz=p_nz, p_nr=p_nr, p_nt=p_nt,
                                  p_zmin=p_zmin, p_zmax=p_zmax,
                                  p_rmin=p_rmin, p_rmax=p_rmax )

        # Register the time and the iteration
        self.time = 0.
        self.iteration = 0
        # Register the filtering flag
        self.filter_currents = filter_currents

        # Initialize an empty list of external fields
        self.external_fields = []
        # Initialize an empty list of diagnostics and checkpoints
        # (Checkpoints are used for restarting the simulation)
        self.diags = []
        self.checkpoints = []
        # Initialize an empty list of laser antennas
        self.laser_antennas = []

        # Print simulation setup
        print_simulation_setup( self, verbose_level=verbose_level )

    def step(self, N=1, correct_currents=True,
             correct_divE=False, use_true_rho=False,
             move_positions=True, move_momenta=True, show_progress=True,
             freeze_field=False, vg_freeze=c):
        """
        Perform N PIC cycles.

        Parameters
        ----------
        N: int, optional
            The number of timesteps to take
            Default: N=1

        correct_currents: bool, optional
            Whether to correct the currents in spectral space

        correct_divE: bool, optional
            Whether to correct the divergence of E in spectral space

        use_true_rho: bool, optional
            Whether to use the true rho deposited on the grid for the
            field push or not. (requires initialize_ions = True)

        move_positions: bool, optional
            Whether to move or freeze the particles' positions

        move_momenta: bool, optional
            Whether to move or freeze the particles' momenta

        show_progress: bool, optional
            Whether to show a progression bar
        """
        # Shortcuts
        ptcl = self.ptcl
        fld = self.fld
        dt = self.dt
        # Sanity check
        if self.comm.size > 1 and correct_divE:
            raise ValueError('correct_divE cannot be used in multi-proc mode.')
        if self.comm.size > 1 and use_true_rho and correct_currents:
            raise ValueError('`use_true_rho` cannot be used together '
                            'with `correct_currents` in multi-proc mode.')
            # This is because use_true_rho requires the guard cells of
            # rho to be exchanged while correct_currents requires the opposite.

        # Initialize the positions for continuous injection by moving window
        if self.comm.moving_win is not None:
            for species in self.ptcl:
                if species.continuous_injection:
                    species.injector.initialize_injection_positions(
                        self.comm, self.comm.moving_win.v, species.z, self.dt )

        # Initialize variables to measure the time taken by the simulation
        if show_progress and self.comm.rank==0:
            progress_bar = ProgressBar( N )

        # Send simulation data to GPU (if CUDA is used)
        if self.use_cuda:
            send_data_to_gpu(self)

        # Get the E and B fields in spectral space initially
        # (In the rest of the loop, E and B will only be transformed
        # from spectal space to real space, but never the other way around)
        self.comm.exchange_fields(fld.interp, 'E', 'replace')
        self.comm.exchange_fields(fld.interp, 'B', 'replace')
        self.comm.damp_EB_open_boundary( fld.interp )
        fld.interp2spect('E')
        fld.interp2spect('B')

        if freeze_field:
            static_field = StaticField(self, self.use_cuda, vg=vg_freeze)
            fld.erase('E')
            fld.erase('B')
            fld.interp2spect('E')
            fld.interp2spect('B')




        # Beginning of the N iterations
        # -----------------------------

        # Loop over timesteps
        for i_step in range(N):

            # Show a progression bar and calculate ETA
            if show_progress and self.comm.rank==0:
                progress_bar.time( i_step )
                progress_bar.print_progress()

            # Particle exchanges to prepare for this iteration
            # ------------------------------------------------

            # Check whether this iteration involves particle exchange.
            # Note: Particle exchange is imposed at the first iteration
            # of this loop (i_step == 0) in order to ensure that all
            # particles are inside the box, and that 'rho_prev' is correct
            if self.iteration % self.comm.exchange_period == 0 or i_step == 0:
                # Particle exchange includes MPI exchange of particles, removal
                # of out-of-box particles and (if there is a moving window)
                # continuous injection of new particles by the moving window.
                # (In the case of single-proc periodic simulations, particles
                # are shifted by one box length, so they remain inside the box)
                for species in self.ptcl:
                    self.comm.exchange_particles(species, fld, self.time)
                for antenna in self.laser_antennas:
                    antenna.update_current_rank(self.comm)

                # Reproject the charge on the interpolation grid
                # (Since particles have been removed / added to the simulation;
                # otherwise rho_prev is obtained from the previous iteration.)
                self.deposit('rho_prev', exchange=(use_true_rho is True))

            # For the field diagnostics of the first step: deposit J
            # (Note however that this is not the *corrected* current)
            if i_step == 0:
                self.deposit('J', exchange=True)

            # Main PIC iteration
            # ------------------
<<<<<<< HEAD
            if freeze_field:
                static_field.shift_field()
                static_field.add_field()
                fld.spect2interp('E')
                fld.spect2interp('B')
                
=======

            # Keep field arrays sorted throughout gathering+push
            for species in ptcl:
                species.keep_fields_sorted = True

>>>>>>> 5491369f
            # Gather the fields from the grid at t = n dt
            for species in ptcl:
                species.gather( fld.interp )
            # Apply the external fields at t = n dt
            for ext_field in self.external_fields:
                ext_field.apply_expression( self.ptcl, self.time )

            
            # Run the diagnostics
            # (after gathering ; allows output of gathered fields on particles)
            # (E, B, rho, x are defined at time n ; J, p at time n-1/2)
            for diag in self.diags:
                # Check if the diagnostic should be written at this iteration
                # (If needed: bring rho/J from spectral space, where they
                # were smoothed/corrected, and copy the data from the GPU.)
                diag.write( self.iteration )
            if freeze_field:
                static_field.remove_field()
                
            # Push the particles' positions and velocities to t = (n+1/2) dt
            if move_momenta:
                for species in ptcl:
                    species.push_p( self.time + 0.5*self.dt )
            if move_positions:
                for species in ptcl:
                    species.push_x( 0.5*dt )
            # Get positions/velocities for antenna particles at t = (n+1/2) dt
            for antenna in self.laser_antennas:
                antenna.update_v( self.time + 0.5*dt )
                antenna.push_x( 0.5*dt )
            # Shift the boundaries of the grid for the Galilean frame
            if self.use_galilean:
                self.shift_galilean_boundaries( 0.5*dt )

            # Handle elementary processes at t = (n + 1/2)dt
            # i.e. when the particles' velocity and position are synchronized
            # (e.g. ionization, Compton scattering, ...)
            for species in ptcl:
                species.handle_elementary_processes( self.time + 0.5*dt )

            # Fields are not used beyond this point ; no need to keep sorted
            for species in ptcl:
                species.keep_fields_sorted = False

            # Get the current at t = (n+1/2) dt
            # (Guard cell exchange done either now or after current correction)
            self.deposit('J', exchange=(correct_currents is False))
            # Perform cross-deposition if needed
            if correct_currents and fld.current_correction=='cross-deposition':
                self.cross_deposit( move_positions )

            # Push the particles' positions to t = (n+1) dt
            if move_positions:
                for species in ptcl:
                    species.push_x( 0.5*dt )
            # Get positions for antenna particles at t = (n+1) dt
            for antenna in self.laser_antennas:
                antenna.push_x( 0.5*dt )
            # Shift the boundaries of the grid for the Galilean frame
            if self.use_galilean:
                self.shift_galilean_boundaries( 0.5*dt )

            # Get the charge density at t = (n+1) dt
            self.deposit('rho_next', exchange=(use_true_rho is True))
            # Correct the currents (requires rho at t = (n+1) dt )
            if correct_currents:
                fld.correct_currents( check_exchanges=(self.comm.size > 1) )
                if self.comm.size > 1:
                    # Exchange the guard cells of corrected J between domains
                    # (If correct_currents is False, the exchange of J
                    # is done in the function `deposit`)
                    fld.spect2partial_interp('J')
                    self.comm.exchange_fields(fld.interp, 'J', 'add')
                    fld.partial_interp2spect('J')
                fld.exchanged_source['J'] = True

            # Push the fields E and B on the spectral grid to t = (n+1) dt
            fld.push( use_true_rho, check_exchanges=(self.comm.size > 1) )
            if correct_divE:
                fld.correct_divE()
            # Move the grids if needed
            if self.comm.moving_win is not None:
                # Shift the fields is spectral space and update positions of
                # the interpolation grids
                self.comm.move_grids(fld, ptcl, dt, self.time)

            # Get the MPI-exchanged and damped E and B field in both
            # spectral space and interpolation space
            # (Since exchange/damp operation is purely along z, spectral fields
            # are updated by doing an iFFT/FFT instead of a full transform)
            fld.spect2partial_interp('E')
            fld.spect2partial_interp('B')
            self.comm.exchange_fields(fld.interp, 'E', 'replace')
            self.comm.exchange_fields(fld.interp, 'B', 'replace')
            self.comm.damp_EB_open_boundary( fld.interp )
            fld.partial_interp2spect('E')
            fld.partial_interp2spect('B')
            # Get the corresponding fields in interpolation space
            fld.spect2interp('E')
            fld.spect2interp('B')

            # Increment the global time and iteration
            self.time += dt
            self.iteration += 1

            # Write the checkpoints if needed
            for checkpoint in self.checkpoints:
                if freeze_field:
                    static_field.add_field()
                    fld.spect2interp('E')
                    fld.spect2interp('B')
                checkpoint.write( self.iteration )
                if freeze_field:
                    static_field.remove_field()

        # End of the N iterations
        # -----------------------

        # Finalize PIC loop
        # Get the charge density and the current from spectral space.
        fld.spect2interp('J')
        if (not fld.exchanged_source['J']) and (self.comm.size > 1):
            self.comm.exchange_fields(self.fld.interp, 'J', 'add')
        fld.spect2interp('rho_prev')
        if (not fld.exchanged_source['rho_prev']) and (self.comm.size > 1):
            self.comm.exchange_fields(self.fld.interp, 'rho', 'add')

        # Receive simulation data from GPU (if CUDA is used)
        if self.use_cuda:
            receive_data_from_gpu(self)

        # Print the measured time taken by the PIC cycle
        if show_progress and (self.comm.rank==0):
            progress_bar.print_summary()


    def deposit( self, fieldtype, exchange=False,
                update_spectral=True, species_list=None ):
        """
        Deposit the charge or the currents to the interpolation grid
        and then to the spectral grid.

        Parameters
        ----------
        fieldtype: str
            The designation of the spectral field that
            should be changed by the deposition
            Either 'rho_prev', 'rho_next' or 'J'
            (or 'rho_next_xy' and 'rho_next_z' for cross-deposition)

        exchange: bool
            Whether to exchange guard cells via MPI before transforming
            the fields to the spectral grid. (The corresponding flag in
            fld.exchanged_source is set accordingly.)

        update_spectral: bool
            Whether to update the value of the deposited field in
            spectral space.

        species_list: list of `Particles` objects, or None
            The species which that should deposit their charge/current.
            If this is None, all species (and antennas) deposit.
        """
        # Shortcut
        fld = self.fld
        # If no species_list is provided, all species and antennas deposit
        if species_list is None:
            species_list = self.ptcl
            antennas_list = self.laser_antennas
        else:
            # Otherwise only the specified species deposit
            antennas_list = []

        # Deposit charge or currents on the interpolation grid

        # Charge
        if fieldtype.startswith('rho'):  # e.g. rho_next, rho_prev, etc.
            fld.erase('rho')
            # Deposit the particle charge
            for species in species_list:
                species.deposit( fld, 'rho' )
            # Deposit the charge of the virtual particles in the antenna
            for antenna in antennas_list:
                antenna.deposit( fld, 'rho' )
            # Sum contribution from each CPU threads (skipped on GPU)
            fld.sum_reduce_deposition_array('rho')
            # Divide by cell volume
            fld.divide_by_volume('rho')
            # Exchange guard cells if requested by the user
            if exchange and self.comm.size > 1:
                self.comm.exchange_fields(fld.interp, 'rho', 'add')

        # Currents
        elif fieldtype == 'J':
            fld.erase('J')
            # Deposit the particle current
            for species in species_list:
                species.deposit( fld, 'J' )
            # Deposit the current of the virtual particles in the antenna
            for antenna in antennas_list:
                antenna.deposit( fld, 'J' )
            # Sum contribution from each CPU threads (skipped on GPU)
            fld.sum_reduce_deposition_array('J')
            # Divide by cell volume
            fld.divide_by_volume('J')
            # Exchange guard cells if requested by the user
            if exchange and self.comm.size > 1:
                self.comm.exchange_fields(fld.interp, 'J', 'add')
        else:
            raise ValueError('Unknown fieldtype: %s' %fieldtype)

        # Get the charge or currents on the spectral grid
        if update_spectral:
            fld.interp2spect( fieldtype )
            if self.filter_currents:
                fld.filter_spect( fieldtype )
            # Set the flag to indicate whether these fields have been exchanged
            fld.exchanged_source[ fieldtype ] = exchange

    def cross_deposit( self, move_positions ):
        """
        Perform cross-deposition. This function should be called
        when the particles are at time n+1/2.

        Parameters
        ----------
        move_positions:bool
            Whether to move the positions of regular particles
        """
        dt = self.dt

        # Push the particles: z[n+1/2], x[n+1/2] => z[n], x[n+1]
        if move_positions:
            for species in self.ptcl:
                species.push_x( 0.5*dt, x_push= 1., y_push= 1., z_push= -1. )
        for antenna in self.laser_antennas:
            antenna.push_x( 0.5*dt, x_push= 1., y_push= 1., z_push= -1. )
        # Shift the boundaries of the grid for the Galilean frame
        if self.use_galilean:
            self.shift_galilean_boundaries( -0.5*dt )
        # Deposit rho_next_xy
        self.deposit( 'rho_next_xy' )

        # Push the particles: z[n], x[n+1] => z[n+1], x[n]
        if move_positions:
            for species in self.ptcl:
                species.push_x(dt, x_push= -1., y_push= -1., z_push= 1.)
        for antenna in self.laser_antennas:
            antenna.push_x(dt, x_push= -1., y_push= -1., z_push= 1.)
        # Shift the boundaries of the grid for the Galilean frame
        if self.use_galilean:
            self.shift_galilean_boundaries( dt )
        # Deposit rho_next_z
        self.deposit( 'rho_next_z' )

        # Push the particles: z[n+1], x[n] => z[n+1/2], x[n+1/2]
        if move_positions:
            for species in self.ptcl:
                species.push_x(0.5*dt, x_push= 1., y_push= 1., z_push= -1.)
        for antenna in self.laser_antennas:
            antenna.push_x(0.5*dt, x_push= 1., y_push= 1., z_push= -1.)
        # Shift the boundaries of the grid for the Galilean frame
        if self.use_galilean:
            self.shift_galilean_boundaries( -0.5*dt )

    def shift_galilean_boundaries(self, dt):
        """
        Shift the interpolation grids by v_comoving * dt.
        (The field arrays are unchanged, only position attributes are changed.)

        With the Galilean frame, in principle everything should
        be solved in variables xi = z - v_comoving t, and -v_comoving
        should be added to the motion of the particles. However, it
        is equivalent to, instead, shift the boundaries of the grid.
        """
        # Calculate shift distance over a half timestep
        shift_distance = self.v_comoving * dt
        # Shift the boundaries of the global domain
        self.comm.shift_global_domain_positions( shift_distance )
        # Shift the boundaries of the grid
        for m in range(self.fld.Nm):
            self.fld.interp[m].zmin += shift_distance
            self.fld.interp[m].zmax += shift_distance


    def add_new_species( self, q, m, n=None, dens_func=None,
                            p_nz=None, p_nr=None, p_nt=None,
                            p_zmin=-np.inf, p_zmax=np.inf,
                            p_rmin=0, p_rmax=np.inf,
                            uz_m=0., ux_m=0., uy_m=0.,
                            uz_th=0., ux_th=0., uy_th=0.,
                            continuous_injection=True ):
        """
        Create a new species (i.e. an instance of `Particles`) with
        charge `q` and mass `m`. Add it to the simulation (i.e. to the list
        `Simulation.ptcl`), and return it, so that the methods of the
        `Particles` class can be used, for this particular species.

        In addition, if `n` is set, then new macroparticles will be created
        within this species (in an evenly-spaced manner).

        For boosted-frame simulations (i.e. where `gamma_boost`
        as been passed to the `Simulation` object), all quantities that
        are explicitly mentioned to be in the lab frame below are
        automatically converted to the boosted frame.

        .. note::

            For the arguments below, it is recommended to have at least
            ``p_nt = 4*Nm`` (except in the case ``Nm=1``, for which
            ``p_nt=1`` is sufficient). In other words, the required number of
            macroparticles along `theta` (in order for the simulation to be
            properly resolved) increases with the number of azimuthal modes used.

        Parameters
        ----------
        q : float (in Coulombs)
           Charge of the particle species

        m : float (in kg)
           Mass of the particle species

        n : float (in particles per m^3) or `None`, optional
           Density of physical particles (in the lab frame).
           If this is `None`, no macroparticles will be created.
           If `n` is not None, evenly-spaced macroparticles will be generated.

        dens_func : callable, optional
           A function of the form :
           def dens_func( z, r ) ...
           where z and r are 1d arrays, and which returns
           a 1d array containing the density *relative to n*
           (i.e. a number between 0 and 1) at the given positions

        p_nz: int, optional
            The number of macroparticles per cell along the z direction
        p_nr: int, optional
            The number of macroparticles per cell along the r direction
        p_nt: int, optional
            The number of macroparticles along the theta direction

        p_zmin: float (in meters), optional
            The minimal z position above which the particles are initialized
            (in the lab frame). Default: left edge of the simulation box.
        p_zmax: float (in meters), optional
            The maximal z position below which the particles are initialized
            (in the lab frame). Default: right edge of the simulation box.
        p_rmin: float (in meters), optional
            The minimal r position above which the particles are initialized
            (in the lab frame). Default: 0
        p_rmax: floats (in meters), optional
            The maximal r position below which the particles are initialized
            (in the lab frame). Default: upper edge of the simulation box.

        uz_m, ux_m, uy_m: floats (dimensionless), optional
           Normalized mean momenta (in the lab frame)
           of the injected particles in each direction

        uz_th, ux_th, uy_th: floats (dimensionless), optional
           Normalized thermal momenta (in the lab frame)
           in each direction

        continuous_injection : bool, optional
           Whether to continuously inject the particles,
           in the case of a moving window

        Returns
        -------
        new_species: an instance of the `Particles` class
        """
        # Check if any macroparticle need to be injected
        if n is not None:
            # Check that all required arguments are passed
            for var in [p_nz, p_nr, p_nt]:
                if var is None:
                    raise ValueError(
                    'If the density `n` is passed to `add_new_species`,\n'
                    'then the arguments `p_nz`, `p_nr` and `p_nt` need '
                    'to be passed too.')

            # Automatically convert input quantities to the boosted frame
            if self.boost is not None:
                gamma_m = np.sqrt(1. + uz_m**2 + ux_m**2 + uy_m**2)
                beta_m = uz_m/gamma_m
                # Transform positions and density
                p_zmin, p_zmax = self.boost.copropag_length(
                    [ p_zmin, p_zmax ], beta_object=beta_m )
                n, = self.boost.copropag_density([ n ], beta_object=beta_m )
                # Transform longitudinal thermal velocity
                # The formulas below are approximate, and are obtained
                # by perturbation of the Lorentz transform for uz
                if uz_m == 0:
                    if uz_th > 0.1:
                        warnings.warn(
                        "The thermal distribution is approximate in "
                        "boosted-frame simulations, and may not be accurate "
                        "enough for uz_th > 0.1")
                    uz_th = self.boost.gamma0 * uz_th
                else:
                    if uz_th > 0.1 * uz_m:
                        warnings.warn(
                        "The thermal distribution is approximate in "
                        "boosted-frame simulations, and may not be accurate "
                        "enough for uz_th > 0.1 * uz_m")
                    uz_th = self.boost.gamma0 * \
                            (1. - self.boost.beta0*beta_m) * uz_th
                # Finally transform the longitudinal momentum
                uz_m = self.boost.gamma0*( uz_m - self.boost.beta0*gamma_m )

            # Modify input particle bounds, in order to only initialize the
            # particles in the local sub-domain
            zmin_local_domain, zmax_local_domain = self.comm.get_zmin_zmax(
                                        local=True, rank=self.comm.rank,
                                        with_damp=False, with_guard=False )
            p_zmin = max( zmin_local_domain, p_zmin )
            p_zmax = min( zmax_local_domain, p_zmax )

            # Modify again the input particle bounds, so that
            # they fall exactly on the grid, and infer the number of particles
            p_zmin, p_zmax, Npz = adapt_to_grid( self.fld.interp[0].z,
                                p_zmin, p_zmax, p_nz )
            p_rmin, p_rmax, Npr = adapt_to_grid( self.fld.interp[0].r,
                                p_rmin, p_rmax, p_nr )
            dz_particles = self.comm.dz/p_nz

        else:
            # Check consistency of arguments
            if (dens_func is not None) or (p_nz is not None) or \
                (p_nr is not None) or (p_nt is not None):
                warnings.warn(
                    'It seems that you provided the arguments `dens_func`, '
                    '`p_nz`, `p_nr` or `p_nz`\nHowever no particle density '
                    '(`n` or `n_e`) was given.\nTherefore, no particles will'
                    'be created.')
            # Convert arguments to acceptable arguments for `Particles`
            # but which will result in no macroparticles being injected
            n = 0
            p_zmin = p_zmax = p_rmin = p_rmax = 0
            Npz = Npr = p_nt = 0
            continuous_injection = False
            dz_particles = 0.

        # Create the new species
        new_species = Particles( q=q, m=m, n=n, dens_func=dens_func,
                        Npz=Npz, zmin=p_zmin, zmax=p_zmax,
                        Npr=Npr, rmin=p_rmin, rmax=p_rmax,
                        Nptheta=p_nt, dt=self.dt,
                        particle_shape=self.particle_shape,
                        use_cuda=self.use_cuda, grid_shape=self.grid_shape,
                        ux_m=ux_m, uy_m=uy_m, uz_m=uz_m,
                        ux_th=ux_th, uy_th=uy_th, uz_th=uz_th,
                        continuous_injection=continuous_injection,
                        dz_particles=dz_particles )

        # Add it to the list of species and return it to the user
        self.ptcl.append( new_species )
        return new_species


    def set_moving_window( self, v=c, ux_m=None, uy_m=None, uz_m=None,
                  ux_th=None, uy_th=None, uz_th=None, gamma_boost=None ):
        """
        Initializes a moving window for the simulation.

        Parameters
        ----------
        v: float (in meters per seconds), optional
            The speed of the moving window

        ux_m, uy_m, uz_m: float (dimensionless), optional
            Unused, kept for backward-compatibility
        ux_th, uy_th, uz_th: float (dimensionless), optional
            Unused, kept for backward-compatibility
        gamma_boost : float, optional
            Unused; kept for backward compatibility
        """
        # Raise deprecation warning
        for arg in [ux_m, uy_m, uz_m, ux_th, uy_th, uz_th, gamma_boost ]:
            if arg is not None:
                warnings.warn(
                'The arguments `u*_m`, `u*_th` and `gamma_boost` of '
                'the method `set_moving_window` are deprecated.\n'
                'They will not be used.\nTo suppress this message, '
                'stop passing these arguments to `set_moving_window`',
                DeprecationWarning)

        # Attach the moving window to the boundary communicator
        self.comm.moving_win = MovingWindow( self.comm, self.dt, v, self.time )

    def reverse_time(self):
        """
        Convenience method to reverse the direction of electromagnetic waves
        and particles propagation. Essentially this method inverses the signs of
        magnetic fields and particles momenta.
        """
        # Inverse the signs of magnetic fields in spectral and real space
        for m in range(self.fld.Nm) :
            self.fld.spect[m].Bp *= -1
            self.fld.spect[m].Bm *= -1
            self.fld.spect[m].Bz *= -1

            self.fld.interp[m].Br *= -1
            self.fld.interp[m].Bt *= -1
            self.fld.interp[m].Bz *= -1

        # Inverse the signs of particles momenta
        for species in self.ptcl:
            species.ux *= -1
            species.uy *= -1
            species.uz *= -1

def adapt_to_grid( x, p_xmin, p_xmax, p_nx, ncells_empty=0 ):
    """
    Adapt p_xmin and p_xmax, so that they fall exactly on the grid x
    Return the total number of particles, assuming p_nx particles
    per gridpoint

    Parameters
    ----------
    x: 1darray
        The positions of the gridpoints along the x direction

    p_xmin, p_xmax: float
        The minimal and maximal position of the particles
        These may not fall exactly on the grid

    p_nx: int
        Number of particle per gridpoint

    ncells_empty: int
        Number of empty cells at the righthand side of the box
        (Typically used when using a moving window)

    Returns
    -------
    A tuple with:
       - p_xmin: a float that falls exactly on the grid
       - p_xmax: a float that falls exactly on the grid
       - Npx: the total number of particles
    """

    # Find the max and the step of the array
    xmin = x.min()
    xmax = x.max()
    dx = x[1] - x[0]

    # Do not load particles below the lower bound of the box
    if p_xmin < xmin - 0.5*dx:
        p_xmin = xmin - 0.5*dx
    # Do not load particles in the two last upper cells
    # (This is because the charge density may extend over these cells
    # when it is smoothed. If particles are loaded closer to the right
    # boundary, this extended charge density can wrap around and appear
    # at the left boundary.)
    if p_xmax > xmax + (0.5-ncells_empty)*dx:
        p_xmax = xmax + (0.5-ncells_empty)*dx

    # Find the gridpoints on which the particles should be loaded
    x_load = x[ ( x > p_xmin ) & ( x < p_xmax ) ]
    # Deduce the total number of particles
    Npx = len(x_load) * p_nx
    # Reajust p_xmin and p_xmanx so that they match the grid
    if Npx > 0:
        p_xmin = x_load.min() - 0.5*dx
        p_xmax = x_load.max() + 0.5*dx

    return( p_xmin, p_xmax, Npx )<|MERGE_RESOLUTION|>--- conflicted
+++ resolved
@@ -411,20 +411,17 @@
 
             # Main PIC iteration
             # ------------------
-<<<<<<< HEAD
             if freeze_field:
                 static_field.shift_field()
                 static_field.add_field()
                 fld.spect2interp('E')
                 fld.spect2interp('B')
-                
-=======
+
 
             # Keep field arrays sorted throughout gathering+push
             for species in ptcl:
                 species.keep_fields_sorted = True
 
->>>>>>> 5491369f
             # Gather the fields from the grid at t = n dt
             for species in ptcl:
                 species.gather( fld.interp )
@@ -432,7 +429,7 @@
             for ext_field in self.external_fields:
                 ext_field.apply_expression( self.ptcl, self.time )
 
-            
+
             # Run the diagnostics
             # (after gathering ; allows output of gathered fields on particles)
             # (E, B, rho, x are defined at time n ; J, p at time n-1/2)
@@ -443,7 +440,7 @@
                 diag.write( self.iteration )
             if freeze_field:
                 static_field.remove_field()
-                
+
             # Push the particles' positions and velocities to t = (n+1/2) dt
             if move_momenta:
                 for species in ptcl:
