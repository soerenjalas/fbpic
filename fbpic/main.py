"""
Fourier-Bessel Particle-In-Cell (FB-PIC) main file

This file steers and controls the simulation.
"""
import sys
import time
from scipy.constants import m_e, m_p, e, c
from .particles import Particles
from .lpa_utils.boosted_frame import BoostConverter
from .fields import Fields, cuda_installed
from .boundaries import BoundaryCommunicator, MovingWindow

# If cuda is installed, try importing the rest of the cuda methods
if cuda_installed:
    try:
        from cuda_utils import send_data_to_gpu, receive_data_from_gpu
    except ImportError:
        cuda_installed = False

class Simulation(object):
    """
    Top-level simulation class that contains all the simulation
    data, as well as the methods to perform the PIC cycle.

    Attributes
    ----------
    - fld: a Fields object
    - ptcl: a list of Particles objects (one element per species)

    Methods
    -------
    - step: perform n PIC cycles
    """

    def __init__(self, Nz, zmax, Nr, rmax, Nm, dt, p_zmin, p_zmax,
                 p_rmin, p_rmax, p_nz, p_nr, p_nt, n_e, zmin=0.,
                 n_order=-1, dens_func=None, filter_currents=True,
                 initialize_ions=False, use_cuda=False,
                 n_guard=50, boundaries='periodic', gamma_boost=None):
        """
        Initializes a simulation, by creating the following structures:
        - the Fields object, which contains the EM fields
        - a set of electrons
        - a set of ions (if initialize_ions is True)

        Parameters
        ----------
        Nz, Nr: ints
            The number of gridpoints in z and r

        zmax, rmax: floats
            The position of the edge of the simulation in z and r
            (More precisely, the position of the edge of the last cell)

        Nm: int
            The number of azimuthal modes taken into account

        dt: float
            The timestep of the simulation

        p_zmin, p_zmax: floats
            z positions between which the particles are initialized

        p_rmin, p_rmax: floats
            r positions between which the fields are initialized

        p_nz, p_nr: ints
            Number of macroparticles per cell along the z and r directions

        p_nt: int
            Number of macroparticles along the theta direction

        n_e: float (in particles per m^3)
           Peak density of the electrons

        n_order: int, optional
           The order of the stencil for the z derivatives
           Use -1 for infinite order
           Otherwise use a positive, even number. In this case
           the stencil extends up to n_order/2 cells on each side.

        zmin: float, optional
           The position of the edge of the simulation box
           (More precisely, the position of the edge of the first cell)

        dens_func: callable, optional
           A function of the form:
           def dens_func( z, r ) ...
           where z and r are 1d arrays, and which returns
           a 1d array containing the density *relative to n*
           (i.e. a number between 0 and 1) at the given positions

        initialize_ions: bool, optional
           Whether to initialize the neutralizing ions

        filter_currents: bool, optional
            Whether to filter the currents and charge in k space

        use_cuda: bool, optional
            Wether to use CUDA (GPU) acceleration

        n_guard: int, optional
            Number of guard cells to use at the left and right of
            a domain, when using MPI.

        boundaries: str
            Indicates how to exchange the fields at the left and right
            boundaries of the global simulation box
            Either 'periodic' or 'open'

        gamma_boost : float, optional
            When initializing the laser in a boosted frame, set the
            value of `gamma_boost` to the corresponding Lorentz factor.
            All the other quantities (zmin, zmax, n_e, etc.) are to be given
            in the lab frame.
        """
        # Check whether to use cuda
        self.use_cuda = use_cuda
        if (use_cuda==True) and (cuda_installed==False):
            self.use_cuda = False

        # When running the simulation in a boosted frame, convert the arguments
        uz_m = 0.   # Mean normalized momentum of the particles
        if gamma_boost is not None:
            boost = BoostConverter( gamma_boost )
            zmin, zmax, dt = boost.copropag_length([ zmin, zmax, dt ])
            p_zmin, p_zmax = boost.static_length([ p_zmin, p_zmax ])
            n_e, = boost.static_density([ n_e ])
            uz_m, = boost.longitudinal_momentum([ uz_m ])

        # Initialize the boundary communicator
        self.comm = BoundaryCommunicator(Nz, Nr, n_guard, Nm, boundaries)
        # Modify domain region
        zmin, zmax, p_zmin, p_zmax, Nz = \
              self.comm.divide_into_domain(zmin, zmax, p_zmin, p_zmax)

        # Initialize the field structure
        self.fld = Fields(Nz, zmax, Nr, rmax, Nm, dt, n_order=n_order,
                          zmin=zmin, use_cuda=self.use_cuda)

        # Modify the input parameters p_zmin, p_zmax, r_zmin, r_zmax, so that
        # they fall exactly on the grid, and infer the number of particles
        p_zmin, p_zmax, Npz = adapt_to_grid( self.fld.interp[0].z,
                                p_zmin, p_zmax, p_nz )
        p_rmin, p_rmax, Npr = adapt_to_grid( self.fld.interp[0].r,
                                p_rmin, p_rmax, p_nr )

        # Initialize the electrons and the ions
        grid_shape = self.fld.interp[0].Ez.shape
        self.ptcl = [
            Particles( q=-e, m=m_e, n=n_e, Npz=Npz, zmin=p_zmin,
                       zmax=p_zmax, Npr=Npr, rmin=p_rmin, rmax=p_rmax,
                       Nptheta=p_nt, dt=dt, dens_func=dens_func,
                       use_cuda=self.use_cuda, uz_m=uz_m,
                       grid_shape=grid_shape) ]
        if initialize_ions :
            self.ptcl.append(
                Particles(q=e, m=m_p, n=n_e, Npz=Npz, zmin=p_zmin,
                          zmax=p_zmax, Npr=Npr, rmin=p_rmin, rmax=p_rmax,
                          Nptheta=p_nt, dt=dt, dens_func=dens_func,
<<<<<<< HEAD
                          use_cuda=self.use_cuda, uz_m=uz_m,
                          grid_shape=grid_shape) )
        
=======
                          use_cuda=self.use_cuda, grid_shape=grid_shape ) )

>>>>>>> bdaed7b5
        # Register the number of particles per cell along z, and dt
        # (Necessary for the moving window)
        self.dt = dt
        self.p_nz = p_nz
        # Register the time and the iteration
        self.time = 0.
        self.iteration = 0
        # Register the filtering flag
        self.filter_currents = filter_currents

        # Do the initial charge deposition (at t=0) now
        self.deposit('rho_prev')

        # Initialize an empty list of diagnostics
        self.diags = []

    def set_moving_window( self, v=c, ux_m=0., uy_m=0., uz_m=0.,
                  ux_th=0., uy_th=0., uz_th=0., gamma_boost=None ):
        """
        Initializes a moving window for the simulation.

        Parameters
        ----------
        v: float (meters per seconds), optional
            The speed of the moving window

        ux_m, uy_m, uz_m: floats (dimensionless)
           Normalized mean momenta of the injected particles in each direction

        ux_th, uy_th, uz_th: floats (dimensionless)
           Normalized thermal momenta in each direction

        gamma_boost : float, optional
            When initializing a moving window in a boosted frame, set the
            value of `gamma_boost` to the corresponding Lorentz factor.
            Quantities like uz_m of the injected particles will be
            automatically Lorentz-transformed.
            (uz_m is to be given in the lab frame ; for the moment, this
            will not work if any of ux_th, uy_th, uz_th, ux_m, uy_m is nonzero)
        """
        # Attach the moving window to the boundary communicator
        self.comm.moving_win = MovingWindow( self.fld.interp, self.comm,
            v, self.p_nz, ux_m, uy_m, uz_m, ux_th, uy_th, uz_th, gamma_boost )

    def step(self, N=1, ptcl_feedback=True, correct_currents=True,
             use_true_rho=False, move_positions=True, move_momenta=True,
             show_progress=True):
        """
        Perform N PIC cycles

        Parameter
        ---------
        N: int, optional
            The number of timesteps to take
            Default: N=1

        ptcl_feedback: bool, optional
            Whether to take into account the particle density and
            currents when pushing the fields

        correct_currents: bool, optional
            Whether to correct the currents in spectral space

        move_positions: bool, optional
            Whether to move or freeze the particles' positions

        move_momenta: bool, optional
            Whether to move or freeze the particles' momenta

        use_true_rho: bool, optional
            Wether to use the true rho deposited on the grid for the
            field push or not. (requires initialize_ions = True)

        show_progress: bool, optional
            Whether to show a progression bar
        """
        # Shortcuts
        ptcl = self.ptcl
        fld = self.fld
        # Measure the time taken by the PIC cycle
        measured_start = time.clock()

        # Send simulation data to GPU (if CUDA is used)
        if self.use_cuda:
            send_data_to_gpu(self)

        # Loop over timesteps
        for i_step in xrange(N):

            # Show a progression bar
            if show_progress:
                progression_bar( i_step, N )

            # Run the diagnostics
            for diag in self.diags:
                # Check if the fields should be written at
                # this iteration and do it if needed.
                # (Send the data to the GPU if needed.)
                diag.write( self.iteration )

            # Exchange the fields (EB) in the guard cells between domains
            self.comm.exchange_fields(fld.interp, 'EB')

            # Check whether this iteration involves
            # particle exchange / moving window
            if self.iteration % self.comm.exchange_period == 0:

                # Move the grids if needed
                if self.comm.moving_win is not None:
                    # Shift the fields, and prepare positions
                    # between which new particles should be added
                    self.comm.move_grids(fld, self.dt)
                    # Exchange the E and B fields via MPI if needed
                    # (Notice that the fields have not been damped since the
                    # last exchange, so fields are correct in the guard cells)
                    self.comm.exchange_fields(fld.interp, 'EB')

                # Particle exchange after moving window / mpi communications
                # This includes MPI exchange of particles, removal of
                # out-of-box particles and (if there is a moving window)
                # injection of new particles by the moving window.
                for species in self.ptcl:
                    self.comm.exchange_particles(species, fld)

                # Reproject the charge on the interpolation grid
                # (Since particles have been added/suppressed)
                self.deposit('rho_prev')

            # Standard PIC loop
            # -----------------

            # Gather the fields at t = n dt
            for species in ptcl:
                species.gather( fld.interp )

            # Push the particles' positions and velocities to t = (n+1/2) dt
            if move_momenta:
                for species in ptcl:
                    species.push_p()
            if move_positions:
                for species in ptcl:
                    species.halfpush_x()

            # Get the current at t = (n+1/2) dt
            self.deposit('J')

            # Push the particles' positions to t = (n+1) dt
            if move_positions:
                for species in ptcl:
                    species.halfpush_x()
            # Get the charge density at t = (n+1) dt
            self.deposit('rho_next')

            # Correct the currents (requires rho at t = (n+1) dt )
            if correct_currents:
                fld.correct_currents()

            # Damp the fields in the guard cells
            self.comm.damp_guard_EB( fld.interp )
            # Get the exchanged and/or damped fields
            fld.interp2spect('E')
            fld.interp2spect('B')
            # Get the fields E and B on the spectral grid at t = (n+1) dt
            fld.push( ptcl_feedback, use_true_rho )
            # Get the fields E and B on the interpolation grid at t = (n+1) dt
            fld.spect2interp('E')
            fld.spect2interp('B')

            # Increment the global time and iteration
            self.time += self.dt
            self.iteration += 1

        # Receive simulation data from GPU (if CUDA is used)
        if self.use_cuda:
            receive_data_from_gpu(self)

        # Print the measured time taken by the PIC cycle
        measured_duration = time.clock() - measured_start
        if show_progress and (self.comm.rank==0):
            print('\n Time taken by the loop: %.1f s\n' %measured_duration)

    def deposit( self, fieldtype ):
        """
        Deposit the charge or the currents to the interpolation
        grid and then to the spectral grid.

        Parameters:
        ------------
        fieldtype: str
            The designation of the spectral field that
            should be changed by the deposition
            Either 'rho_prev', 'rho_next' or 'J'
        """
        # Shortcut
        fld = self.fld

        # Deposit charge or currents on the interpolation grid
        # Charge
        if fieldtype in ['rho_prev', 'rho_next']:
            fld.erase('rho')
            for species in self.ptcl:
                species.deposit( fld, 'rho' )
            fld.divide_by_volume('rho')
            # Exchange the charge density of the guard cells between domains
            self.comm.exchange_fields(fld.interp, 'rho')
        # Currents
        elif fieldtype == 'J':
            fld.erase('J')
            for species in self.ptcl:
                species.deposit( fld, 'J' )
            fld.divide_by_volume('J')
            # Exchange the current of the guard cells between domains
            self.comm.exchange_fields(fld.interp, 'J')
        else:
            raise ValueError('Unknown fieldtype: %s' %fieldtype)

        # Get the charge or currents on the spectral grid
        fld.interp2spect( fieldtype )
        if self.filter_currents:
            fld.filter_spect( fieldtype )


def progression_bar(i, Ntot, Nbars=60, char='-'):
    "Shows a progression bar with Nbars"
    nbars = int( (i+1)*1./Ntot*Nbars )
    sys.stdout.write('\r[' + nbars*char )
    sys.stdout.write((Nbars-nbars)*' ' + ']')
    sys.stdout.write(' %d/%d' %(i,Ntot))
    sys.stdout.flush()

def adapt_to_grid( x, p_xmin, p_xmax, p_nx, ncells_empty=0 ):
    """
    Adapt p_xmin and p_xmax, so that they fall exactly on the grid x
    Return the total number of particles, assuming p_nx particles
    per gridpoint

    Parameters
    ----------
    x: 1darray
        The positions of the gridpoints along the x direction

    p_xmin, p_xmax: float
        The minimal and maximal position of the particles
        These may not fall exactly on the grid

    p_nx: int
        Number of particle per gridpoint

    ncells_empty: int
        Number of empty cells at the righthand side of the box
        (Typically used when using a moving window)

    Returns
    -------
    A tuple with:
       - p_xmin: a float that falls exactly on the grid
       - p_xmax: a float that falls exactly on the grid
       - Npx: the total number of particles
    """

    # Find the max and the step of the array
    xmin = x.min()
    xmax = x.max()
    dx = x[1] - x[0]

    # Do not load particles below the lower bound of the box
    if p_xmin < xmin - 0.5*dx:
        p_xmin = xmin - 0.5*dx
    # Do not load particles in the two last upper cells
    # (This is because the charge density may extend over these cells
    # when it is smoothed. If particles are loaded closer to the right
    # boundary, this extended charge density can wrap around and appear
    # at the left boundary.)
    if p_xmax > xmax + (0.5-ncells_empty)*dx:
        p_xmax = xmax + (0.5-ncells_empty)*dx

    # Find the gridpoints on which the particles should be loaded
    x_load = x[ ( x > p_xmin ) & ( x < p_xmax ) ]
    # Deduce the total number of particles
    Npx = len(x_load) * p_nx
    # Reajust p_xmin and p_xmanx so that they match the grid
    if Npx > 0:
        p_xmin = x_load.min() - 0.5*dx
        p_xmax = x_load.max() + 0.5*dx

    return( p_xmin, p_xmax, Npx )<|MERGE_RESOLUTION|>--- conflicted
+++ resolved
@@ -159,14 +159,9 @@
                 Particles(q=e, m=m_p, n=n_e, Npz=Npz, zmin=p_zmin,
                           zmax=p_zmax, Npr=Npr, rmin=p_rmin, rmax=p_rmax,
                           Nptheta=p_nt, dt=dt, dens_func=dens_func,
-<<<<<<< HEAD
                           use_cuda=self.use_cuda, uz_m=uz_m,
                           grid_shape=grid_shape) )
-        
-=======
-                          use_cuda=self.use_cuda, grid_shape=grid_shape ) )
-
->>>>>>> bdaed7b5
+
         # Register the number of particles per cell along z, and dt
         # (Necessary for the moving window)
         self.dt = dt
