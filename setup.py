from setuptools import setup
import fbpic # In order to extract the version number

# Obtain the long description from README.md
with open('README.md') as f :
    long_description = f.read()

setup(
    name='fbpic',
    install_requires=['numpy', 'scipy', 'matplotlib',
                      'pyfftw', 'h5py', 'datetime' ],
    version=fbpic.__version__,
    author='Remi Lehe',
    author_email='remi.lehe@normalesup.org',
<<<<<<< HEAD
    packages=['fbpic', 'fbpic.particles', 'fbpic.fields', 'fbpic.openpmd_diag'],
=======
    packages=['fbpic', 'fbpic.particles', 'fbpic.fields',
              'fbpic.fields.spectral_transform', 'fbpic.openpmd_diag'],
>>>>>>> c0fc9748
    description='Fourier-Bessel Particle-In-Cell code',
    long_description = long_description,
    platforms='Linux, MacOSX',
    url='http://bitbucket.org/remilehe/fbpic'
)<|MERGE_RESOLUTION|>--- conflicted
+++ resolved
@@ -12,12 +12,8 @@
     version=fbpic.__version__,
     author='Remi Lehe',
     author_email='remi.lehe@normalesup.org',
-<<<<<<< HEAD
-    packages=['fbpic', 'fbpic.particles', 'fbpic.fields', 'fbpic.openpmd_diag'],
-=======
     packages=['fbpic', 'fbpic.particles', 'fbpic.fields',
               'fbpic.fields.spectral_transform', 'fbpic.openpmd_diag'],
->>>>>>> c0fc9748
     description='Fourier-Bessel Particle-In-Cell code',
     long_description = long_description,
     platforms='Linux, MacOSX',
