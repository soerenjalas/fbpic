"""
This file tests the effect of the moving window on the fields, by
letting a laser propagate (with the moving window on and no macroparticles).

Usage :
from the top-level directory of FBPIC run
$ python tests/test_moving_win.py
"""
import sys
import numpy as np
import matplotlib.pyplot as plt
from scipy.constants import c, m_e, e
from scipy.optimize import curve_fit
from fbpic.fields import Fields
from fbpic.lpa_utils import add_laser
from fbpic.moving_window import MovingWindow

def test_pulse( Nz, Nr, Nm, Lz, Lr, Nt, w0, ctau,
                k0, E0, m, N_show, show=False ) :
    """
    Propagate the beam over a distance L_prop in N_step,
    and extracts the waist and a0 at each step

    Parameters
    ----------
    Nz, Nr : int
       The number of points on the grid in z and r respectively

    Nm : int
        The number of modes in the azimuthal direction
       
    Lz, Lr : float
       The size of the box in z and r respectively (in microns)
       (In the case of Lr, this is the distance from the *axis*
       to the outer boundary)
       
    Nt : int
       The number of timesteps to take

    w0 : float
       The initial waist of the laser (in microns)

    ctau : float
       The initial temporal waist of the laser (in microns)

    k0 : flat
       The central wavevector of the laser (in microns^-1)

    E0 : float
       The initial E0 of the pulse

    m : int
       Index of the mode to be tested
       For m = 1 : test with a gaussian, linearly polarized beam
       For m = 0 : test with an annular beam, polarized in E_theta
       
    show : bool
       Wether to show the fields

    N_show : int
       Number of timesteps between two consecutive plots of the fields
           
    Returns
    -------
    A dictionary containing :
    - 'E' : 1d array containing the values of the amplitude
    - 'w' : 1d array containing the values of waist
    - 'fld' : the Fields object at the end of the simulation.
    - 'z_centroid' : 1d array containing the values of the centroid position
    """

    # Choose the timestep, so that the simulation advances by
    # one cell at every timestep
    dt = Lz*1./Nz * 1./c
    
    # Initialize the fields object
    fld = Fields( Nz, Lz, Nr, Lr, Nm, dt, v_galilean = -c )
    z0 = Lz/2
    init_fields( fld, w0, ctau, k0, z0, E0, m )

    # Create the arrays to get the waist and amplitude
    w = np.zeros(Nt)
    E = np.zeros(Nt)
    z_center = np.zeros(Nt)
        
    # Get the fields in spectral space
    fld.interp2spect('E')
    fld.interp2spect('B')
    
    #Create moving window object
<<<<<<< HEAD
    mov_win = MovingWindow( fld.interp[0], v=0.)
=======
    mov_win = MovingWindow( fld.interp[0] )
>>>>>>> c0fc9748

    # Loop over the iterations
    print('Running the simulation...')
    for it in range(Nt) :
        # Shift the fields using the moving window
        mov_win.move( fld.interp, [], 1, dt )
        # Put the fields onto the spectral grid
        fld.interp2spect('E')
        fld.interp2spect('B')
        # Advance the Maxwell equations
        fld.push()
        # Bring the fields back onto the interpolation grid
        fld.spect2interp('E')
        fld.spect2interp('B')
        # Fit the fields to find the waist and a0
        w[it], E[it] = fit_fields( fld, m )
        # Since the fit returns the RMS of E, renormalize it
        E[it] = E[it]*2**(3./4)/np.pi**(1./4)*np.sqrt(Lz/ctau)
        # Get the average position of the laser
        z_center[it] = average_position( fld, m )
        # Show the progression bar
        progression_bar(it, Nt-1)
        # Plot the fields during the simulation
        if show==True and it%N_show == 0 :
            plt.clf()
            fld.interp[m].show('Et')
            plt.show()
        # Bring the fields back again onto the spectral grid
        # (This is not needed in principle, as the fields
        # were not modified in the real space, but it allows
        # additional checking on the reversibility of the transform)
        fld.interp2spect('E')
        fld.interp2spect('B')
                            
    # Get the analytical solution
    z_prop = c*dt*np.arange(1, Nt+1)
    ZR = 0.5*k0*w0**2
    w_analytic = w0*np.sqrt( 1 + z_prop**2/ZR**2 )
    E_analytic = E0/( 1 + z_prop**2/ZR**2 )**(1./2)
        
    # Plot the results
    plt.suptitle('Diffraction of a pulse in the mode %d' %m)
    plt.subplot(131)
    plt.plot( z_prop, w, 'o', label='Simulation' )
    plt.plot( z_prop, w_analytic, '--', label='Theory' )
    plt.xlabel('z (microns)')
    plt.ylabel('w (microns)')
    plt.title('Waist')
    plt.legend(loc=0)
    plt.subplot(132)
    plt.plot( z_prop, E, 'o', label='Simulation' )
    plt.plot( z_prop, E_analytic, '--', label='Theory' )
    plt.xlabel('z (microns)')
    plt.ylabel('E')
    plt.legend(loc=0)
    plt.title('Amplitude')
    plt.subplot(133)
    plt.plot( z_prop, z_center, 'o', label='Simulation' )
    plt.xlabel('z (microns)')
    plt.ylabel('z_center')
    plt.legend(loc=0)
    plt.title('Centroid position')
    
    # Return a dictionary of the results
    return( { 'E' : E, 'w' : w, 'fld' : fld, 'z_center' : z_center } )

    
def init_fields( fld, w, ctau, k0, z0, E0, m=1 ) :
    """
    Imprints the appropriate profile on the fields of the simulation.

    Parameters
    ----------
    fld: Fields object from fbpic

    w : float
       The initial waist of the laser (in microns)

    ctau : float
       The initial temporal waist of the laser (in microns)

    k0 : flat
       The central wavevector of the laser (in microns^-1)

    z0 : float
       The position of the centroid on the z axis

    E0 : float
       The initial E0 of the pulse

    m: int, optional
        The mode on which to imprint the profile
        For m = 1 : gaussian profile, linearly polarized beam
        For m = 0 : annular profile, polarized in E_theta
    """
    
    # Initialize the fields with the right value and phase
    if m == 1 :
        add_laser( fld, E0*e/(m_e*c**2*k0), w, ctau, z0,
                   lambda0 = 2*np.pi/k0, fw_propagating=False )
    if m == 0 :
        z = fld.interp[m].z
        r = fld.interp[m].r
        profile = annular_pulse( z, r, w, ctau, k0, z0, E0 ) 
        fld.interp[m].Et[:,:] = profile
        fld.interp[m].Br[:,:] = -1./c*profile

def average_position( fld, m ) :
    """
    Calculates the position of the centroid of the laser.
    
    If the moving window does not work, this wraps around between 0 and Lz.

    Parameters
    ----------
    fld : a Fields object
        Contains the field data of the simulation

    m : int
        The index of the azimuthal mode considered

    Returns
    -------
    A float indicating the position of the centroid
    """
    # Average the positions with the amplitude of the laser *off-axis*
    # (since the amplitude may be 0 on axis for m=0)
    z_center = np.average( fld.interp[m].z,
                           weights = abs(fld.interp[m].Et[:,4]) )

    return(z_center)    
    
        
def gaussian_transverse_profile( r, w, E ) :
    """
    Calculte the Gaussian transverse profile.

    This is used both for the initialization and
    for the fit of the fields
    
    Parameters
    ----------
    r: 1darray
       Represents the positions of the grid in r

    w : float
       The initial waist of the laser (in microns)

    E : float
       The a0 of the pulse
    """
    return( E*np.exp( -r**2/w**2 ) )
    
def gaussian_pulse( z, r, w0, ctau, k0, z0, E0 ) :
    """
    Calculate the profile of a Gaussian beam.
    This is used to initialize the beam
    
    Parameters
    ----------
    z: 1darray
       Represents the positions of the grid in z
       
    r: 1darray
       Represents the positions of the grid in r

    w0 : float
       The initial waist of the laser (in microns)

    ctau : float
       The initial temporal waist of the laser (in microns)

    k0 : flat
       The central wavevector of the laser (in microns^-1)

    z0 : float
       The position of the centroid on the z axis

    E0 : float
       The initial E0 of the pulse
       
    Return
    ------
       A 2d array with z as the first axis and r as the second axis,
       which contains the values of the 
    
    """
    longitudinal = np.exp( -(z-z0)**2/ctau**2 )*np.cos(k0*(z-z0))
    transverse = gaussian_transverse_profile( r, w0, E0 )
    profile = longitudinal[:,np.newaxis]*transverse[np.newaxis,:]
   
    return( profile )

def annular_transverse_profile( r, w, E ) :
    """
    Calculte the annular transverse profile.

    This is used both for the initialization and
    for the fit of the fields
    
    Parameters
    ----------
    r: 1darray
       Represents the positions of the grid in r

    w : float
       The initial waist of the laser (in microns)

    E : float
       The E0 of the pulse
    """
    return( E*(r/w)*np.exp( -r**2/w**2 ) )
    
def annular_pulse( z, r, w0, ctau, k0, z0, E0 ) :
    """
    Calculate the profile of an annular beam.
    This is used to initialize the beam
    
    Parameters
    ----------
    z: 1darray
       Represents the positions of the grid in z
       
    r: 1darray
       Represents the positions of the grid in r

    w0 : float
       The initial waist of the laser (in microns)

    ctau : float
       The initial temporal waist of the laser (in microns)

    k0 : flat
       The central wavevector of the laser (in microns^-1)

    z0 : float
       The position of the centroid on the z axis

    E0 : float
       The initial E0 of the pulse
       
    Return
    ------
       A 2d array with z as the first axis and r as the second axis,
       which contains the values of the 
    """
    longitudinal = np.exp( -(z-z0)**2/ctau**2 )*np.cos(k0*(z-z0))
    transverse = annular_transverse_profile( r, w0, E0 )
    profile = longitudinal[:,np.newaxis]*transverse[np.newaxis,:]
    
    return(profile)
    
    
def fit_fields( fld, m ) :
    """
    Extracts the waist and a0 of the pulse through a transverse Gaussian fit.

    The laser oscillations are first averaged longitudinally.

    Parameters
    ----------
    fld : Fields object from fbpic

    m : int, optional
       The index of the mode to be fitted
    """
    # Average the laser oscillations longitudinally
    laser_profile = np.sqrt( (abs( fld.interp[m].Et )**2).mean(axis=0) )

    # Do the fit
    r = fld.interp[m].r
    if m==1 :  # Gaussian profile
        fit_result = curve_fit(gaussian_transverse_profile, r,
                            laser_profile, p0=np.array([1,1]) )
        # Factor 2 on the amplitude, related to the factor 2
        # in the particle gather for the modes m > 0
        fit_result[0][1] = 2*fit_result[0][1]
    elif m==0 : # Annular profile
        fit_result = curve_fit(annular_transverse_profile, r,
                            laser_profile, p0=np.array([1,1]) )
    
    return( fit_result[0] )

def progression_bar(i, Ntot, Nbars=60, char='-') :
    "Shows a progression bar with Nbars"
    nbars = int( i*1./Ntot*Nbars )
    sys.stdout.write('\r[' + nbars*char )
    sys.stdout.write((Nbars-nbars)*' ' + ']')
    sys.stdout.flush()
    
if __name__ == '__main__' :
    
    # Simulation box
    Nz = 150
    Lz = 15.
    Nr = 100
    Lr = 10.
    Nm = 2
    # Laser pulse
    w0 = 2.
    ctau = 5.
    k0 = 2*np.pi/0.8
    E0 = 1.
    # Propagation
    N_step = 200
    N_show = 20 # interval between two plots (in number of timestep)

    show=True

    #print('')
    #print('Testing mode m=0 with an annular beam')
    #plt.figure()
    #res = test_pulse( Nz, Nr, Nm, Lz, Lr, N_step, w0, ctau,
    #                  k0, E0, 0, N_show, show=show )
    #plt.show()
    
    print('')
    print('Testing mode m=1 with an gaussian beam')
    plt.figure()
    res = test_pulse(Nz, Nr, Nm, Lz, Lr, N_step, w0, ctau,
                     k0, E0, 1, N_show, show=show )
    plt.show()

    print('')<|MERGE_RESOLUTION|>--- conflicted
+++ resolved
@@ -74,7 +74,7 @@
     dt = Lz*1./Nz * 1./c
     
     # Initialize the fields object
-    fld = Fields( Nz, Lz, Nr, Lr, Nm, dt, v_galilean = -c )
+    fld = Fields( Nz, Lz, Nr, Lr, Nm, dt )
     z0 = Lz/2
     init_fields( fld, w0, ctau, k0, z0, E0, m )
 
@@ -88,11 +88,7 @@
     fld.interp2spect('B')
     
     #Create moving window object
-<<<<<<< HEAD
-    mov_win = MovingWindow( fld.interp[0], v=0.)
-=======
     mov_win = MovingWindow( fld.interp[0] )
->>>>>>> c0fc9748
 
     # Loop over the iterations
     print('Running the simulation...')
@@ -192,7 +188,7 @@
     # Initialize the fields with the right value and phase
     if m == 1 :
         add_laser( fld, E0*e/(m_e*c**2*k0), w, ctau, z0,
-                   lambda0 = 2*np.pi/k0, fw_propagating=False )
+                   lambda0 = 2*np.pi/k0, fw_propagating=True )
     if m == 0 :
         z = fld.interp[m].z
         r = fld.interp[m].r
@@ -402,12 +398,12 @@
 
     show=True
 
-    #print('')
-    #print('Testing mode m=0 with an annular beam')
-    #plt.figure()
-    #res = test_pulse( Nz, Nr, Nm, Lz, Lr, N_step, w0, ctau,
-    #                  k0, E0, 0, N_show, show=show )
-    #plt.show()
+    print('')
+    print('Testing mode m=0 with an annular beam')
+    plt.figure()
+    res = test_pulse( Nz, Nr, Nm, Lz, Lr, N_step, w0, ctau,
+                      k0, E0, 0, N_show, show=show )
+    plt.show()
     
     print('')
     print('Testing mode m=1 with an gaussian beam')
